# Copyright 2019 Google LLC
#
# Licensed under the Apache License, Version 2.0 (the "License");
# you may not use this file except in compliance with the License.
# You may obtain a copy of the License at
#
#      https://www.apache.org/licenses/LICENSE-2.0
#
# Unless required by applicable law or agreed to in writing, software
# distributed under the License is distributed on an "AS IS" BASIS,
# WITHOUT WARRANTIES OR CONDITIONS OF ANY KIND, either express or implied.
# See the License for the specific language governing permissions and
# limitations under the License.

import unittest
from test.tools.invoker import UnittestInvoker
from src.comparator.message_comparator import DescriptorComparator
from src.findings.finding_container import FindingContainer


class DescriptorComparatorTest(unittest.TestCase):
    # This is for tesing the behavior of src.comparator.message_comparator.DescriptorComparator class.
    # We use address_book.proto and address_book_update.proto to mimic the original and next
    # versions of the API definition files (which has only one proto file in this case).
    # UnittestInvoker helps us to execute the protoc command to compile the proto file,
    # get a *_descriptor_set.pb file (by -o option) which contains the serialized data in protos, and
    # create a FileDescriptorSet (_PB_ORIGNAL and _PB_UPDATE) out of it.
    _PROTO_ORIGINAL = "address_book.proto"
    _PROTO_UPDATE = "address_book_update.proto"
    _DESCRIPTOR_SET_ORIGINAL = "address_book_descriptor_set.pb"
    _DESCRIPTOR_SET_UPDATE = "address_book_descriptor_set_update.pb"
    _INVOKER_ORIGNAL = UnittestInvoker([_PROTO_ORIGINAL], _DESCRIPTOR_SET_ORIGINAL)
    _INVOKER_UPDATE = UnittestInvoker([_PROTO_UPDATE], _DESCRIPTOR_SET_UPDATE)
    _PB_ORIGNAL = _INVOKER_ORIGNAL.run()
    _PB_UPDATE = _INVOKER_UPDATE.run()

    def setUp(self):
        # Get `Person` and `AddressBook` DescriptoProto from the
        # original and updated `*_descriptor_set.pb` files.
        self.person_msg = self._PB_ORIGNAL.file[0].message_type[0]
        self.person_msg_update = self._PB_UPDATE.file[0].message_type[0]
        self.addressBook_msg = self._PB_ORIGNAL.file[0].message_type[1]
        self.addressBook_msg_update = self._PB_UPDATE.file[0].message_type[1]

    def tearDown(self):
        FindingContainer.reset()

    def test_message_removal(self):
        DescriptorComparator(self.person_msg, None).compare()
        finding = FindingContainer.getAllFindings()[0]
        self.assertEqual(finding.message, "A message Person is removed")
        self.assertEqual(finding.category.name, "MESSAGE_REMOVAL")

    def test_message_addition(self):
        DescriptorComparator(None, self.addressBook_msg).compare()
        finding = FindingContainer.getAllFindings()[0]
        self.assertEqual(finding.message, "A new message AddressBook is added.")
        self.assertEqual(finding.category.name, "MESSAGE_ADDITION")

    def test_field_change(self):
        # There is field change in message `Person`. Type of field `id`
        # is changed from `int32` to `string`.
        DescriptorComparator(self.person_msg, self.person_msg_update).compare()
        finding = FindingContainer.getAllFindings()[0]
        self.assertEqual(
            finding.message,
<<<<<<< HEAD
            "Type of the field is changed, the original is TYPE_INT32, but the updated is TYPE_STRING",
=======
            "Type of the field is changed, the original is "
            "TYPE_INT32, but the updated is TYPE_STRING",
>>>>>>> 08cf1300
        )
        self.assertEqual(finding.category.name, "FIELD_TYPE_CHANGE")

    def test_nested_message_change(self):
        # Field `type` in the nested message `PhoneNumber` is removed.
        DescriptorComparator(self.person_msg, self.person_msg_update).compare()
        findingLength = len(FindingContainer.getAllFindings())
        self.assertEqual(
            FindingContainer.getAllFindings()[findingLength - 1].category.name,
            "FIELD_REMOVAL",
        )

    @classmethod
    def tearDownClass(cls):
        cls._INVOKER_ORIGNAL.cleanup()
        cls._INVOKER_UPDATE.cleanup()


if __name__ == "__main__":
    unittest.main()<|MERGE_RESOLUTION|>--- conflicted
+++ resolved
@@ -64,12 +64,8 @@
         finding = FindingContainer.getAllFindings()[0]
         self.assertEqual(
             finding.message,
-<<<<<<< HEAD
-            "Type of the field is changed, the original is TYPE_INT32, but the updated is TYPE_STRING",
-=======
             "Type of the field is changed, the original is "
             "TYPE_INT32, but the updated is TYPE_STRING",
->>>>>>> 08cf1300
         )
         self.assertEqual(finding.category.name, "FIELD_TYPE_CHANGE")
 
