--- conflicted
+++ resolved
@@ -90,73 +90,6 @@
         self.assertEqual(finding.category.name, "ENUM_VALUE_ADDITION")
         self.assertEqual(finding.location.proto_file_name, "foo")
 
-<<<<<<< HEAD
-=======
-    def test_resource_annotation_removal(self):
-        # Message-level resource options.
-        message_options = descriptor_pb2.MessageOptions()
-        resource = message_options.Extensions[resource_pb2.resource]
-        resource.pattern.append("foo/{foo}/bar")
-        resource.type = "example/Bar"
-
-        # The resource annotation is removed.
-        message = make_message("Message", options=message_options)
-        message_without_resource = make_message("Message")
-        DescriptorComparator(
-            message, message_without_resource, self.finding_container
-        ).compare()
-        findings_map = {f.message: f for f in self.finding_container.getAllFindings()}
-        finding = findings_map[
-            "An existing message-level resource definition `example/Bar` has been removed."
-        ]
-        self.assertEqual(finding.category.name, "RESOURCE_DEFINITION_REMOVAL")
-        self.assertEqual(finding.location.proto_file_name, "foo")
-
-    def test_resource_annotation_addition(self):
-        options = descriptor_pb2.MessageOptions()
-        resource = options.Extensions[resource_pb2.resource]
-        resource.pattern.append("foo/{foo}/bar")
-        resource.type = "example/Bar"
-        message = make_message("Message", options=options)
-        message_without_resource = make_message("Message")
-        DescriptorComparator(
-            message_without_resource, message, self.finding_container
-        ).compare()
-        findings_map = {f.message: f for f in self.finding_container.getAllFindings()}
-        finding = findings_map[
-            "A message-level resource definition `example/Bar` has been added."
-        ]
-        self.assertEqual(finding.category.name, "RESOURCE_DEFINITION_ADDITION")
-        self.assertEqual(finding.location.proto_file_name, "foo")
-
-    def test_resource_pattern_change(self):
-        # Message-level resource options.
-        message_options = descriptor_pb2.MessageOptions()
-        resource = message_options.Extensions[resource_pb2.resource]
-        resource.pattern.append("foo/{foo}/bar")
-        resource.type = "example/Bar"
-
-        message_options_change = descriptor_pb2.MessageOptions()
-        resource_two_patterns = message_options_change.Extensions[resource_pb2.resource]
-        resource_two_patterns.pattern.append(
-            "foo/{foo}/bar",
-        )
-        resource_two_patterns.pattern.append(
-            "foo/{foo}/bar/{bar}",
-        )
-        resource_two_patterns.type = "example/Bar"
-        # The resource annotation is removed.
-        message = make_message("Message", options=message_options_change)
-        message_pattern_removal = make_message("Message", options=message_options)
-        DescriptorComparator(
-            message, message_pattern_removal, self.finding_container
-        ).compare()
-        findings_map = {f.message: f for f in self.finding_container.getAllFindings()}
-        finding = findings_map[
-            "The pattern of an existing message-level resource definition `example/Bar` has changed from `['foo/{foo}/bar', 'foo/{foo}/bar/{bar}']` to `['foo/{foo}/bar']`."
-        ]
-        self.assertEqual(finding.category.name, "RESOURCE_DEFINITION_CHANGE")
-
     def test_compatible_patterns(self):
         message_comparator = DescriptorComparator(None, None, None)
         # An existing pattern is removed.
@@ -173,7 +106,6 @@
         # Identical patterns
         self.assertTrue(message_comparator._compatible_patterns(["a", "b"], ["a", "b"]))
 
->>>>>>> 266858b0
 
 if __name__ == "__main__":
     unittest.main()