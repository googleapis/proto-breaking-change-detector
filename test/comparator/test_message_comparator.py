# Copyright 2020 Google LLC
#
# Licensed under the Apache License, Version 2.0 (the "License");
# you may not use this file except in compliance with the License.
# You may obtain a copy of the License at
#
#      https://www.apache.org/licenses/LICENSE-2.0
#
# Unless required by applicable law or agreed to in writing, software
# distributed under the License is distributed on an "AS IS" BASIS,
# WITHOUT WARRANTIES OR CONDITIONS OF ANY KIND, either express or implied.
# See the License for the specific language governing permissions and
# limitations under the License.

import unittest
from test.tools.invoker import UnittestInvoker
from src.comparator.message_comparator import DescriptorComparator
from src.comparator.wrappers import FileSet
from src.findings.finding_container import FindingContainer


class DescriptorComparatorTest(unittest.TestCase):
    # This is for tesing the behavior of src.comparator.message_comparator.DescriptorComparator class.
    # We use message_v1.proto and message_v1beta1.proto to mimic the original and next
    # versions of the API definition files (which has only one proto file in this case).
    # UnittestInvoker helps us to execute the protoc command to compile the proto file,
    # get a *_descriptor_set.pb file (by -o option) which contains the serialized data in protos, and
    # create a FileDescriptorSet (_PB_ORIGNAL and _PB_UPDATE) out of it.
    _PROTO_ORIGINAL = "message_v1.proto"
    _PROTO_UPDATE = "message_v1beta1.proto"
    _DESCRIPTOR_SET_ORIGINAL = "message_v1_descriptor_set.pb"
    _DESCRIPTOR_SET_UPDATE = "message_v1beta1_descriptor_set.pb"
    _INVOKER_ORIGNAL = UnittestInvoker([_PROTO_ORIGINAL], _DESCRIPTOR_SET_ORIGINAL)
    _INVOKER_UPDATE = UnittestInvoker([_PROTO_UPDATE], _DESCRIPTOR_SET_UPDATE)
    _PB_ORIGNAL = _INVOKER_ORIGNAL.run()
    _PB_UPDATE = _INVOKER_UPDATE.run()

    def setUp(self):
        # Get `Person` and `AddressBook` DescriptoProto from the
        # original and updated `*_descriptor_set.pb` files.
        self.person_msg = FileSet(self._PB_ORIGNAL).messages_map["Person"]
        self.person_msg_update = FileSet(self._PB_UPDATE).messages_map["Person"]
        self.addressBook_msg = FileSet(self._PB_ORIGNAL).messages_map["AddressBook"]
        self.addressBook_msg_update = FileSet(self._PB_UPDATE).messages_map[
            "AddressBook"
        ]

    def tearDown(self):
        FindingContainer.reset()

    def test_message_removal(self):
        DescriptorComparator(self.person_msg, None).compare()
        finding = FindingContainer.getAllFindings()[0]
        self.assertEqual(finding.message, "A message Person is removed")
        self.assertEqual(finding.category.name, "MESSAGE_REMOVAL")
        self.assertEqual(finding.location.path, "message_v1.proto Line: 5")

    def test_message_addition(self):
        DescriptorComparator(None, self.addressBook_msg).compare()
        finding = FindingContainer.getAllFindings()[0]
        self.assertEqual(finding.message, "A new message AddressBook is added.")
        self.assertEqual(finding.category.name, "MESSAGE_ADDITION")
        self.assertEqual(finding.location.path, "message_v1.proto Line: 27")

    def test_field_change(self):
        # There is field change in message `Person`. Type of field `id`
        # is changed from `int32` to `string`.
        DescriptorComparator(self.person_msg, self.person_msg_update).compare()
        findings_map = {f.message: f for f in FindingContainer.getAllFindings()}
        finding = findings_map[
            "Type of the field is changed, the original is TYPE_INT32, but the updated is TYPE_STRING"
        ]
        self.assertEqual(finding.category.name, "FIELD_TYPE_CHANGE")

    def test_nested_message_change(self):
        # Field `type` in the nested message `PhoneNumber` is removed.
        DescriptorComparator(self.person_msg, self.person_msg_update).compare()
<<<<<<< HEAD
        findings_map = {f.message: f for f in FindingContainer.getAllFindings()}
        finding = findings_map["A Field type is removed"]
        self.assertEqual(finding.category.name, "FIELD_REMOVAL")

    def test_nested_enum_change(self):
        # EnumValue `SCHOOL` in the nested enum `PhoneType` is added.
        DescriptorComparator(self.person_msg, self.person_msg_update).compare()
        findings_map = {f.message: f for f in FindingContainer.getAllFindings()}
        finding = findings_map["A new EnumValue SCHOOL is added."]
        self.assertEqual(finding.category.name, "ENUM_VALUE_ADDITION")
=======
        finding = FindingContainer.getAllFindings()[
            len(FindingContainer.getAllFindings()) - 1
        ]
        self.assertEqual(
            finding.category.name,
            "FIELD_REMOVAL",
        )
        self.assertEqual(finding.location.path, "message_v1.proto Line: 18")
>>>>>>> e310ffdc

    @classmethod
    def tearDownClass(cls):
        cls._INVOKER_ORIGNAL.cleanup()
        cls._INVOKER_UPDATE.cleanup()


if __name__ == "__main__":
    unittest.main()<|MERGE_RESOLUTION|>--- conflicted
+++ resolved
@@ -75,10 +75,10 @@
     def test_nested_message_change(self):
         # Field `type` in the nested message `PhoneNumber` is removed.
         DescriptorComparator(self.person_msg, self.person_msg_update).compare()
-<<<<<<< HEAD
         findings_map = {f.message: f for f in FindingContainer.getAllFindings()}
         finding = findings_map["A Field type is removed"]
         self.assertEqual(finding.category.name, "FIELD_REMOVAL")
+        self.assertEqual(finding.location.path, "message_v1.proto Line: 18")
 
     def test_nested_enum_change(self):
         # EnumValue `SCHOOL` in the nested enum `PhoneType` is added.
@@ -86,16 +86,7 @@
         findings_map = {f.message: f for f in FindingContainer.getAllFindings()}
         finding = findings_map["A new EnumValue SCHOOL is added."]
         self.assertEqual(finding.category.name, "ENUM_VALUE_ADDITION")
-=======
-        finding = FindingContainer.getAllFindings()[
-            len(FindingContainer.getAllFindings()) - 1
-        ]
-        self.assertEqual(
-            finding.category.name,
-            "FIELD_REMOVAL",
-        )
-        self.assertEqual(finding.location.path, "message_v1.proto Line: 18")
->>>>>>> e310ffdc
+        self.assertEqual(finding.location.path, "message_v1beta1.proto Line: 14")
 
     @classmethod
     def tearDownClass(cls):
