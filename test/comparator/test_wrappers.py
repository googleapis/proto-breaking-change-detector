--- conflicted
+++ resolved
@@ -72,11 +72,7 @@
             foo_method.http_annotation.value["http_uri"], "/v1/example:foo"
         )
 
-<<<<<<< HEAD
         # Method `Foo` is defined at Line22 in .proto file.
-=======
-        # Method `Foo` is defined at Line21 in .proto file.
->>>>>>> f04e8650
         self.assertEqual(foo_method.source_code_line, 22)
         self.assertEqual(foo_method.proto_file_name, "wrappers.proto")
 
@@ -93,21 +89,13 @@
         self.assertEqual(
             bar_method.http_annotation.value["http_uri"], "/v1/example:bar"
         )
-<<<<<<< HEAD
         # Method `Bar` is defined at Line30 in .proto file.
-=======
-        # Method `Bar` is defined at Line29 in .proto file.
->>>>>>> f04e8650
         self.assertEqual(bar_method.source_code_line, 30)
 
     def test_message_wrapper(self):
         messages_map = self._FILE_SET.messages_map
         foo_request_message = messages_map["FooRequest"]
-<<<<<<< HEAD
         # Message `FooRequest` is defined at Line42 in .proto file.
-=======
-        # Message `FooRequest` is defined at Line41 in .proto file.
->>>>>>> f04e8650
         self.assertEqual(foo_request_message.source_code_line, 42)
         self.assertTrue(foo_request_message.nested_messages["NestedMessage"])
         self.assertEqual(foo_request_message.proto_file_name, "wrappers.proto")
@@ -142,11 +130,7 @@
         self.assertEqual(
             enum_field.resource_reference.value.child_type, "example.googleapis.com/t1"
         )
-<<<<<<< HEAD
         # Enum `enum_field` is defined at Line58 in .proto file.
-=======
-        # Enum `enum_field` is defined at Line57 in .proto file.
->>>>>>> f04e8650
         self.assertEqual(enum_field.source_code_line, 58)
         self.assertEqual(enum_field.proto_file_name, "wrappers.proto")
 
@@ -161,15 +145,9 @@
         enum = self._FILE_SET.enums_map["Enum1"]
         self.assertEqual(enum.values[0].name, "a")
         self.assertEqual(enum.values[1].name, "b")
-<<<<<<< HEAD
         # EnumValue `a` and `b` are defined at Line70 in .proto file.
         self.assertEqual(enum.values[0].source_code_line, 70)
         self.assertEqual(enum.values[1].source_code_line, 71)
-=======
-        # EnumValue `a` and `b` are defined at Line57 in .proto file.
-        self.assertEqual(enum.values[0].source_code_line, 66)
-        self.assertEqual(enum.values[1].source_code_line, 67)
->>>>>>> f04e8650
         self.assertEqual(enum.values[0].proto_file_name, "wrappers.proto")
 
 
