--- conflicted
+++ resolved
@@ -96,14 +96,9 @@
     def test_message_wrapper(self):
         messages_map = self._FILE_SET.messages_map
         foo_request_message = messages_map["FooRequest"]
-<<<<<<< HEAD
-        # Message `FooRequest` is defined at Line41 in .proto file.
-        self.assertEqual(foo_request_message.source_code_line, 41)
-        self.assertEqual(foo_request_message.api_version, "v1alpha")
-=======
         # Message `FooRequest` is defined at Line43 in .proto file.
         self.assertEqual(foo_request_message.source_code_line, 43)
->>>>>>> 5c0cc67a
+        self.assertEqual(foo_request_message.api_version, "v1alpha")
         self.assertTrue(foo_request_message.nested_messages["NestedMessage"])
         self.assertEqual(foo_request_message.proto_file_name, "wrappers.proto")
         # Nested message `NestedMessage` is defined at Line52 in .proto file.
@@ -127,14 +122,9 @@
     def test_field_wrapper(self):
         foo_response_message = self._FILE_SET.messages_map["FooResponse"]
         enum_field = foo_response_message.fields[1]
-<<<<<<< HEAD
-        self.assertEqual(enum_field.label.value, "LABEL_OPTIONAL")
         self.assertEqual(enum_field.api_version, "v1alpha")
-        self.assertEqual(enum_field.required, False)
-=======
         self.assertFalse(enum_field.repeated.value)
         self.assertFalse(enum_field.required.value)
->>>>>>> 5c0cc67a
         self.assertEqual(enum_field.proto_type.value, "TYPE_ENUM")
         self.assertEqual(enum_field.type_name.value, ".example.v1alpha.Enum1")
         self.assertEqual(enum_field.is_primitive_type, False)
