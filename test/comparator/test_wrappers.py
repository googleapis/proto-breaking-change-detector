# Copyright 2020 Google LLC
#
# Licensed under the Apache License, Version 2.0 (the "License");
# you may not use this file except in compliance with the License.
# You may obtain a copy of the License at
#
#      https://www.apache.org/licenses/LICENSE-2.0
#
# Unless required by applicable law or agreed to in writing, software
# distributed under the License is distributed on an "AS IS" BASIS,
# WITHOUT WARRANTIES OR CONDITIONS OF ANY KIND, either express or implied.
# See the License for the specific language governing permissions and
# limitations under the License.

import unittest
import os
from src.detector.loader import Loader
from src.comparator.wrappers import FileSet


class WrappersTest(unittest.TestCase):
    # This is for tesing the behavior of classes in src.comparator.wrapper.
    # UnittestInvoker helps us to execute the protoc command to compile the proto file,
    # get a *_descriptor_set.pb file (by -o option) which contains the serialized data in protos, and
    # create a FileDescriptorSet out of it.
    _CURRENT_DIR = os.getcwd()
    _INVOKER = Loader(
        proto_defintion_dirs=[
            os.path.join(_CURRENT_DIR, "test/testdata/protos/example/")
        ],
        proto_files=[
            os.path.join(_CURRENT_DIR, "test/testdata/protos/example/wrappers.proto")
        ],
        descriptor_set=None,
    )
    _FILE_SET = FileSet(_INVOKER.get_descriptor_set())

    def test_file_set_wrapper(self):
        self.assertTrue(self._FILE_SET.messages_map)
        self.assertTrue(self._FILE_SET.enums_map)
        self.assertTrue(self._FILE_SET.services_map)
        resources_database = self._FILE_SET.resources_database
        self.assertEqual(
            resources_database.types["example.googleapis.com/t1"].value.pattern,
            ["foo/{foo}", "foo/{foo}/bar/{bar}/t1"],
        )
        # The service from imported dependency `google/longrunning/operations`
        # is included in the file set.
        self.assertEqual(
            list(self._FILE_SET.services_map.keys()), ["Operations", "Example"]
        )
        self.assertEqual(self._FILE_SET.api_version, "v1alpha")

    def test_service_wrapper(self):
        service = self._FILE_SET.services_map["Example"]
<<<<<<< HEAD
        # Service `Example` is defined at Line19 in .proto file.
        self.assertEqual(service.source_code_line, 19)
        self.assertEqual(service.api_version, "v1alpha")
=======
        # Service `Example` is defined at Line20 in .proto file.
        self.assertEqual(service.source_code_line, 20)
>>>>>>> 2b3bc029
        self.assertEqual(service.proto_file_name, "wrappers.proto")
        self.assertEqual(len(service.oauth_scopes), 1)
        self.assertEqual(
            service.oauth_scopes[0].value,
            "https://www.googleapis.com/auth/cloud-platform",
        )
        self.assertEqual(service.oauth_scopes[0].source_code_line, 21)
        foo_method = service.methods["Foo"]
        bar_method = service.methods["Bar"]
        self.assertEqual(foo_method.input.value, "FooRequest")
        self.assertEqual(foo_method.output.value, "FooResponse")
        self.assertEqual(foo_method.paged_result_field, None)
        self.assertEqual(foo_method.method_signatures.value, ["content", "error"])
        self.assertEqual(
            foo_method.http_annotation.value["http_uri"], "/v1/example:foo"
        )

        # Method `Foo` is defined at Line23 in .proto file.
        self.assertEqual(foo_method.source_code_line, 23)
        self.assertEqual(foo_method.proto_file_name, "wrappers.proto")

        self.assertEqual(bar_method.input.value, "FooRequest")
        self.assertEqual(bar_method.output.value, ".google.longrunning.Operation")
        self.assertEqual(bar_method.paged_result_field, None)
        self.assertTrue(bar_method.longrunning)
        self.assertEqual(
            bar_method.lro_annotation.value["response_type"], "FooResponse"
        )
        self.assertEqual(
            bar_method.lro_annotation.value["metadata_type"], "FooMetadata"
        )
        self.assertEqual(
            bar_method.http_annotation.value["http_uri"], "/v1/example:bar"
        )
        # Method `Bar` is defined at Line31 in .proto file.
        self.assertEqual(bar_method.source_code_line, 31)

    def test_message_wrapper(self):
        messages_map = self._FILE_SET.messages_map
        foo_request_message = messages_map["FooRequest"]
        # Message `FooRequest` is defined at Line43 in .proto file.
        self.assertEqual(foo_request_message.source_code_line, 43)
        self.assertTrue(foo_request_message.nested_messages["NestedMessage"])
        self.assertEqual(foo_request_message.proto_file_name, "wrappers.proto")
        # Nested message `NestedMessage` is defined at Line52 in .proto file.
        self.assertEqual(
            foo_request_message.nested_messages["NestedMessage"].source_code_line, 52
        )
        self.assertTrue(foo_request_message.nested_enums["NestedEnum"])
        # Nested enum `NestedEnum` is defined at Line53 in .proto file.
        self.assertEqual(
            foo_request_message.nested_enums["NestedEnum"].source_code_line, 53
        )
        self.assertEqual(foo_request_message.oneof_fields[0].name, "content")
        self.assertEqual(foo_request_message.oneof_fields[1].name, "error")
        # Oneof field `content` and `error` are defined at Line49,50 in .proto file.
        self.assertEqual(foo_request_message.oneof_fields[0].source_code_line, 49)
        self.assertEqual(foo_request_message.oneof_fields[1].source_code_line, 50)
        resource = foo_request_message.resource
        self.assertEqual(resource.value.pattern, ["foo/{foo}/bar/{bar}"])
        self.assertEqual(resource.value.type, "example.googleapis.com/Foo")

    def test_field_wrapper(self):
        foo_response_message = self._FILE_SET.messages_map["FooResponse"]
        enum_field = foo_response_message.fields[1]
        self.assertFalse(enum_field.repeated.value)
        self.assertFalse(enum_field.required.value)
        self.assertEqual(enum_field.proto_type.value, "TYPE_ENUM")
        self.assertEqual(enum_field.type_name.value, ".example.v1alpha.Enum1")
        self.assertEqual(enum_field.is_primitive_type, False)
        self.assertEqual(enum_field.oneof, False)
        self.assertEqual(enum_field.child_type, True)
        self.assertEqual(
            enum_field.resource_reference.value.child_type, "example.googleapis.com/t1"
        )
        # Enum `enum_field` is defined at Line58 in .proto file.
        self.assertEqual(enum_field.source_code_line, 59)
        self.assertEqual(enum_field.proto_file_name, "wrappers.proto")

        foo_metadata_message = self._FILE_SET.messages_map["FooMetadata"]
        # Field `name` has `google.api.field_behavior` option as `required`.
        name_field = foo_metadata_message.fields[1]
        self.assertEqual(name_field.name, "name")
        self.assertFalse(name_field.repeated.value)
        self.assertTrue(name_field.required.value)

    def test_enum_wrapper(self):
        enum = self._FILE_SET.enums_map["Enum1"]
        self.assertEqual(enum.values[0].name, "a")
        self.assertEqual(enum.values[1].name, "b")
        # EnumValue `a` and `b` are defined at Line71 in .proto file.
        self.assertEqual(enum.values[0].source_code_line, 71)
        self.assertEqual(enum.values[1].source_code_line, 72)
        self.assertEqual(enum.values[0].proto_file_name, "wrappers.proto")


if __name__ == "__main__":
    unittest.main()<|MERGE_RESOLUTION|>--- conflicted
+++ resolved
@@ -53,14 +53,9 @@
 
     def test_service_wrapper(self):
         service = self._FILE_SET.services_map["Example"]
-<<<<<<< HEAD
-        # Service `Example` is defined at Line19 in .proto file.
-        self.assertEqual(service.source_code_line, 19)
-        self.assertEqual(service.api_version, "v1alpha")
-=======
         # Service `Example` is defined at Line20 in .proto file.
         self.assertEqual(service.source_code_line, 20)
->>>>>>> 2b3bc029
+        self.assertEqual(service.api_version, "v1alpha")
         self.assertEqual(service.proto_file_name, "wrappers.proto")
         self.assertEqual(len(service.oauth_scopes), 1)
         self.assertEqual(
