--- conflicted
+++ resolved
@@ -60,12 +60,8 @@
         finding = FindingContainer.getAllFindings()[0]
         self.assertEqual(
             finding.message,
-<<<<<<< HEAD
-            "Type of the field is changed, the original is TYPE_INT32, but the updated is TYPE_STRING",
-=======
             "Type of the field is changed, the original is TYPE_INT32,"
             " but the updated is TYPE_STRING",
->>>>>>> 08cf1300
         )
         self.assertEqual(finding.category.name, "FIELD_TYPE_CHANGE")
 
@@ -78,12 +74,8 @@
         finding = FindingContainer.getAllFindings()[0]
         self.assertEqual(
             finding.message,
-<<<<<<< HEAD
-            "Repeated state of the Field is changed, the original is LABEL_REPEATED, but the updated is LABEL_OPTIONAL",
-=======
             "Repeated state of the Field is changed, the original is LABEL_REPEATED,"
             " but the updated is LABEL_OPTIONAL",
->>>>>>> 08cf1300
         )
         self.assertEqual(finding.category.name, "FIELD_REPEATED_CHANGE")
 
