--- conflicted
+++ resolved
@@ -6,15 +6,12 @@
 
 
 class FieldComparatorTest(unittest.TestCase):
-<<<<<<< HEAD
-=======
     # This is for tesing the behavior of src.comparator.field_comparator.FieldComparator class.
     # We use address_book.proto and address_book_update.proto to mimic the original and next
     # versions of the API definition files (which has only one proto file in this case).
     # UnittestInvoker helps us to execute the protoc command to compile the proto file,
     # get a *_descriptor_set.pb file (by -o option) which contains the serialized data in protos, and
     # create a FileDescriptorSet (_PB_ORIGNAL and _PB_UPDATE) out of it.
->>>>>>> f6da2311
     _PROTO_ORIGINAL = 'address_book.proto'
     _PROTO_UPDATE = 'address_book_update.proto'
     _DESCRIPTOR_SET_ORIGINAL = 'address_book_descriptor_set.pb'
@@ -43,51 +40,26 @@
         self.assertEqual(finding.category.name, 'FIELD_ADDITION')
 
     def test_type_change(self):
-<<<<<<< HEAD
-=======
         # Field `id` is `int32` type in `address_book.proto`,
         # but updated to `string` in `address_book_update.proto`.
->>>>>>> f6da2311
         field_id_original = self._PB_ORIGNAL.file[0].message_type[0].field[1]
         field_id_update = self._PB_UPDATE.file[0].message_type[0].field[1]
         FieldComparator(field_id_original, field_id_update).compare()
         finding = FindingContainer.getAllFindings()[0]
         self.assertEqual(
-<<<<<<< HEAD
             finding.message,
             'Type of the field is changed, the original is TYPE_INT32,'
             ' but the updated is TYPE_STRING')
         self.assertEqual(finding.category.name, 'FIELD_TYPE_CHANGE')
 
     def test_repeated_label_change(self):
-=======
-            finding.message, 'Type of the field is changed, the original is TYPE_INT32, but the updated is TYPE_STRING')
-        self.assertEqual(finding.category.name, 'FIELD_TYPE_CHANGE')
-
-    def test_repeated_label_change(self):
         # Field `phones` in `address_book.proto` has `repeated` label,
         # but it's removed in the `address_book_update.proto`.
->>>>>>> f6da2311
         field_phones_original = self._PB_ORIGNAL.file[0].message_type[0].field[3]
         field_phones_update = self._PB_UPDATE.file[0].message_type[0].field[3]
         FieldComparator(field_phones_original, field_phones_update).compare()
         finding = FindingContainer.getAllFindings()[0]
         self.assertEqual(
-<<<<<<< HEAD
-            finding.message, 'Repeated state of the Field is changed, the '
-            'original is LABEL_REPEATED, but the updated is LABEL_OPTIONAL')
-        self.assertEqual(finding.category.name, 'FIELD_REPEATED_CHANGE')
-
-    def test_name_change(self):
-        field_email_original = \
-            self._PB_ORIGNAL.file[0].message_type[0].field[2]
-        field_email_update = self._PB_UPDATE.file[0].message_type[0].field[2]
-        FieldComparator(field_email_original, field_email_update).compare()
-        finding = FindingContainer.getAllFindings()[0]
-        self.assertEqual(finding.message, 'Name of the Field is changed, '
-                         'the original is email, but the updated is '
-                         'email_address')
-=======
             finding.message, 'Repeated state of the Field is changed, the original is LABEL_REPEATED, but the updated is LABEL_OPTIONAL')
         self.assertEqual(finding.category.name, 'FIELD_REPEATED_CHANGE')
 
@@ -100,7 +72,6 @@
         finding = FindingContainer.getAllFindings()[0]
         self.assertEqual(
             finding.message, 'Name of the Field is changed, the original is email, but the updated is email_address')
->>>>>>> f6da2311
         self.assertEqual(finding.category.name, 'FIELD_NAME_CHANGE')
 
     @classmethod
