--- conflicted
+++ resolved
@@ -66,15 +66,11 @@
             )
         ]
         file_foo = make_file_pb2(
-<<<<<<< HEAD
             name="foo.proto",
             package="example.v1",
             services=services,
             enums=enums,
             dependency=["bar.proto"],
-=======
-            name="foo.proto", package="example.v1", services=services, enums=enums
->>>>>>> d87ccb29
         )
         file_bar = make_file_pb2(
             name="bar.proto", package="example.v1", messages=messages
