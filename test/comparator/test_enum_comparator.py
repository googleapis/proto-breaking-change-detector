import unittest
from test.tools.invoker import UnittestInvoker
from src.comparator.enum_comparator import EnumComparator
from src.findings.finding_container import FindingContainer
from src.findings.utils import FindingCategory
from google.protobuf import descriptor_pb2 as desc

class EnumComparatorTest(unittest.TestCase):
    _PROTO_ORIGINAL = 'address_book.proto'
    _PROTO_UPDATE = 'address_book_update.proto'
    _DESCRIPTOR_SET_ORIGINAL = 'address_book_descriptor_set.pb'
    _DESCRIPTOR_SET_UPDATE = 'address_book_descriptor_set_update.pb'
    _INVOKER_ORIGNAL = UnittestInvoker([_PROTO_ORIGINAL], _DESCRIPTOR_SET_ORIGINAL)
    _INVOKER_UPDATE = UnittestInvoker([_PROTO_UPDATE], _DESCRIPTOR_SET_UPDATE)
    _PB_ORIGNAL = _INVOKER_ORIGNAL.run()
    _PB_UPDATE = _INVOKER_UPDATE.run()

    def setUp(self):
        self.enum_original = self._PB_ORIGNAL.file[0].message_type[0].enum_type[0]
        self.enum_update = self._PB_UPDATE.file[0].message_type[0].enum_type[0]

    def tearDown(self):
        FindingContainer.reset()

<<<<<<< HEAD
    def test_enum_removal(self): 
=======
    def test_enum_removal(self):
>>>>>>> 99268fc0
        EnumComparator(self.enum_original, None).compare()
        finding = FindingContainer.getAllFindings()[0]
        self.assertEqual(finding.message, 'An Enum PhoneType is removed')
        self.assertEqual(finding.category.name, 'ENUM_REMOVAL')

    def test_enum_addition(self):
        EnumComparator(None, self.enum_update).compare()
        finding = FindingContainer.getAllFindings()[0]
        self.assertEqual(finding.message, 'A new Enum PhoneType is added.')
        self.assertEqual(finding.category.name, 'ENUM_ADDITION')
    
<<<<<<< HEAD
    def test_enum_value_change(self):
=======
    def test_enum_name_change(self):
>>>>>>> 99268fc0
        EnumComparator(self.enum_original, self.enum_update).compare()
        finding = FindingContainer.getAllFindings()[0]
        self.assertEqual(finding.message, 'A new EnumValue SCHOOL is added.')
        self.assertEqual(finding.category.name, 'ENUM_VALUE_ADDITION')
            
    def test_no_api_change(self):
        EnumComparator(self.enum_update, self.enum_update).compare()
        self.assertEqual(len(FindingContainer.getAllFindings()), 0)
    
    @classmethod
    def tearDownClass(cls):
        cls._INVOKER_ORIGNAL.cleanup()
        cls._INVOKER_UPDATE.cleanup()

if __name__ == '__main__':
    unittest.main()<|MERGE_RESOLUTION|>--- conflicted
+++ resolved
@@ -22,11 +22,7 @@
     def tearDown(self):
         FindingContainer.reset()
 
-<<<<<<< HEAD
-    def test_enum_removal(self): 
-=======
     def test_enum_removal(self):
->>>>>>> 99268fc0
         EnumComparator(self.enum_original, None).compare()
         finding = FindingContainer.getAllFindings()[0]
         self.assertEqual(finding.message, 'An Enum PhoneType is removed')
@@ -38,11 +34,7 @@
         self.assertEqual(finding.message, 'A new Enum PhoneType is added.')
         self.assertEqual(finding.category.name, 'ENUM_ADDITION')
     
-<<<<<<< HEAD
     def test_enum_value_change(self):
-=======
-    def test_enum_name_change(self):
->>>>>>> 99268fc0
         EnumComparator(self.enum_original, self.enum_update).compare()
         finding = FindingContainer.getAllFindings()[0]
         self.assertEqual(finding.message, 'A new EnumValue SCHOOL is added.')
