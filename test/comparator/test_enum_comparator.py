--- conflicted
+++ resolved
@@ -5,15 +5,6 @@
 
 
 class EnumComparatorTest(unittest.TestCase):
-<<<<<<< HEAD
-=======
-    # This is for tesing the behavior of src.comparator.enum_comparator.EnumComparator class.
-    # We use address_book.proto and address_book_update.proto to mimic the original and next
-    # versions of the API definition files (which has only one proto file in this case).
-    # UnittestInvoker helps us to execute the protoc command to compile the proto file,
-    # get a *_descriptor_set.pb file (by -o option) which contains the serialized data in protos, and
-    # create a FileDescriptorSet (_PB_ORIGNAL and _PB_UPDATE) out of it.
->>>>>>> f6da2311
     _PROTO_ORIGINAL = 'address_book.proto'
     _PROTO_UPDATE = 'address_book_update.proto'
     _DESCRIPTOR_SET_ORIGINAL = 'address_book_descriptor_set.pb'
@@ -25,14 +16,9 @@
     _PB_UPDATE = _INVOKER_UPDATE.run()
 
     def setUp(self):
-<<<<<<< HEAD
-        self.enum_original = \
-            self._PB_ORIGNAL.file[0].message_type[0].enum_type[0]
-=======
         # We take the enumDescriptorProto `phoneType` and `phoneTypeUpdate` from the original
         # and updated `_descriptor_set.pb` files for comparison.
         self.enum_original = self._PB_ORIGNAL.file[0].message_type[0].enum_type[0]
->>>>>>> f6da2311
         self.enum_update = self._PB_UPDATE.file[0].message_type[0].enum_type[0]
 
     def tearDown(self):
