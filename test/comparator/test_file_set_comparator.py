# Copyright 2020 Google LLC
#
# Licensed under the Apache License, Version 2.0 (the "License");
# you may not use this file except in compliance with the License.
# You may obtain a copy of the License at
#
#      https://www.apache.org/licenses/LICENSE-2.0
#
# Unless required by applicable law or agreed to in writing, software
# distributed under the License is distributed on an "AS IS" BASIS,
# WITHOUT WARRANTIES OR CONDITIONS OF ANY KIND, either express or implied.
# See the License for the specific language governing permissions and
# limitations under the License.

import unittest
from test.tools.invoker import UnittestInvoker
from src.comparator.file_set_comparator import FileSetComparator
from src.findings.finding_container import FindingContainer
from src.findings.utils import FindingCategory


class FileSetComparatorTest(unittest.TestCase):
    # This is for tesing the behavior of src.comparator.service_comparator.ServiceComparator class.
    # UnittestInvoker helps us to execute the protoc command to compile the proto file,
    # get a *_descriptor_set.pb file (by -o option) which contains the serialized data in protos, and
    # create a FileDescriptorSet (_PB_ORIGNAL and _PB_UPDATE) out of it.

    def tearDown(self):
        FindingContainer.reset()

    def test_service_change(self):
        _INVOKER_ORIGNAL = UnittestInvoker(
            ["service_v1.proto"], "service_v1_descriptor_set.pb"
        )
        _INVOKER_UPDATE = UnittestInvoker(
            ["service_v1beta1.proto"], "service_v1beta1_descriptor_set.pb"
        )
        FileSetComparator(_INVOKER_ORIGNAL.run(), _INVOKER_UPDATE.run()).compare()
        findings_map = {f.message: f for f in FindingContainer.getAllFindings()}
        self.assertEqual(
            findings_map[
                "The paginated response of method paginatedMethod is changed"
            ].category.name,
            "METHOD_PAGINATED_RESPONSE_CHANGE",
        )
        _INVOKER_ORIGNAL.cleanup()
        _INVOKER_UPDATE.cleanup()

    def test_message_change(self):
        _INVOKER_ORIGNAL = UnittestInvoker(
            ["message_v1.proto"], "message_v1_descriptor_set.pb"
        )
        _INVOKER_UPDATE = UnittestInvoker(
            ["message_v1beta1.proto"], "message_v1beta1_descriptor_set.pb"
        )
        FileSetComparator(_INVOKER_ORIGNAL.run(), _INVOKER_UPDATE.run()).compare()
        findings_map = {f.message: f for f in FindingContainer.getAllFindings()}
        self.assertEqual(
            findings_map[
                "Type of the field is changed, the original is TYPE_INT32, but the updated is TYPE_STRING"
            ].category.name,
            "FIELD_TYPE_CHANGE",
        )
        _INVOKER_ORIGNAL.cleanup()
        _INVOKER_UPDATE.cleanup()

    def test_enum_change(self):
        _INVOKER_ORIGNAL = UnittestInvoker(
            ["enum_v1.proto"], "enum_v1_descriptor_set.pb"
        )
        _INVOKER_UPDATE = UnittestInvoker(
            ["enum_v1beta1.proto"], "enum_v1beta1_descriptor_set.pb"
        )
        FileSetComparator(_INVOKER_ORIGNAL.run(), _INVOKER_UPDATE.run()).compare()
        findings_map = {f.message: f for f in FindingContainer.getAllFindings()}
        self.assertEqual(
            findings_map["An Enum BookType is removed"].category.name,
            "ENUM_REMOVAL",
        )
        _INVOKER_ORIGNAL.cleanup()
        _INVOKER_UPDATE.cleanup()

    def test_resources_change(self):
        _INVOKER_ORIGNAL = UnittestInvoker(
            ["resource_database_v1.proto"],
            "resource_database_v1_descriptor_set.pb",
            True,
        )
        _INVOKER_UPDATE = UnittestInvoker(
            ["resource_database_v1beta1.proto"],
            "resource_database_v1beta1_descriptor_set.pb",
            True,
        )
        FileSetComparator(_INVOKER_ORIGNAL.run(), _INVOKER_UPDATE.run()).compare()
        findings_map = {f.message: f for f in FindingContainer.getAllFindings()}
        self.assertEqual(
            findings_map[
<<<<<<< HEAD
                "The patterns of resource definition example.googleapis.com/t2 has changed"
=======
                "Pattern value of the resource definition 'example.googleapis.com/t2' is updated from 'foo/{foo}/bar/{bar}/t2' to 'foo/{foo}/bar/{bar}/t2_update'."
>>>>>>> d42a9d78
            ].category.name,
            "RESOURCE_DEFINITION_CHANGE",
        )
        self.assertEqual(
            findings_map[
<<<<<<< HEAD
                "A file-level resource definition example.googleapis.com/t3 has been added."
            ].category.name,
            "RESOURCE_DEFINITION_ADDITION",
        )
        self.assertEqual(
            findings_map[
                "The pattern of message-level resource definition has changed from ['foo/{foo}/bar/{bar}'] to ['foo/{foo}/bar']."
            ].category.name,
            "RESOURCE_DEFINITION_CHANGE",
        )
        self.assertEqual(
            findings_map[
                "A message-level resource definition example.googleapis.com/Test has been removed."
            ].category.name,
            "RESOURCE_DEFINITION_REMOVAL",
        )
=======
                "A file-level resource definition 'example.googleapis.com/t3' has been added."
            ].category.name,
            "RESOURCE_DEFINITION_ADDITION",
        )
>>>>>>> d42a9d78
        _INVOKER_ORIGNAL.cleanup()
        _INVOKER_UPDATE.cleanup()


if __name__ == "__main__":
    unittest.main()<|MERGE_RESOLUTION|>--- conflicted
+++ resolved
@@ -95,17 +95,12 @@
         findings_map = {f.message: f for f in FindingContainer.getAllFindings()}
         self.assertEqual(
             findings_map[
-<<<<<<< HEAD
-                "The patterns of resource definition example.googleapis.com/t2 has changed"
-=======
                 "Pattern value of the resource definition 'example.googleapis.com/t2' is updated from 'foo/{foo}/bar/{bar}/t2' to 'foo/{foo}/bar/{bar}/t2_update'."
->>>>>>> d42a9d78
             ].category.name,
             "RESOURCE_DEFINITION_CHANGE",
         )
         self.assertEqual(
             findings_map[
-<<<<<<< HEAD
                 "A file-level resource definition example.googleapis.com/t3 has been added."
             ].category.name,
             "RESOURCE_DEFINITION_ADDITION",
@@ -122,12 +117,6 @@
             ].category.name,
             "RESOURCE_DEFINITION_REMOVAL",
         )
-=======
-                "A file-level resource definition 'example.googleapis.com/t3' has been added."
-            ].category.name,
-            "RESOURCE_DEFINITION_ADDITION",
-        )
->>>>>>> d42a9d78
         _INVOKER_ORIGNAL.cleanup()
         _INVOKER_UPDATE.cleanup()
 
