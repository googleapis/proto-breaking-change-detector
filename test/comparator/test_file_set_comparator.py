--- conflicted
+++ resolved
@@ -124,7 +124,6 @@
             "The pattern of message-level resource definition has changed from ['foo/{foo}/bar/{bar}'] to ['foo/{foo}/bar']."
         ]
         self.assertEqual(
-<<<<<<< HEAD
             file_resource_addition.location.proto_file_name,
             "resource_database_v1beta1.proto",
         )
@@ -133,8 +132,6 @@
             "The pattern of message-level resource definition has changed from ['foo/{foo}/bar/{bar}'] to ['foo/{foo}/bar']."
         ]
         self.assertEqual(
-=======
->>>>>>> 2bd6b10d
             message_resource_pattern_change.category.name,
             "RESOURCE_DEFINITION_CHANGE",
         )
