--- conflicted
+++ resolved
@@ -56,12 +56,8 @@
         finding = FindingContainer.getAllFindings()[0]
         self.assertEqual(
             finding.message,
-<<<<<<< HEAD
-            "Name of the EnumValue is changed, the original is MOBILE, but the updated is HOME",
-=======
             "Name of the EnumValue is changed, the original "
             "is MOBILE, but the updated is HOME",
->>>>>>> 08cf1300
         )
         self.assertEqual(finding.category.name, "ENUM_VALUE_NAME_CHANGE")
 
