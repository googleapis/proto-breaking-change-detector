import unittest
from test.tools.invoker import UnittestInvoker
from src.comparator.enum_value_comparator import EnumValueComparator
from src.findings.finding_container import FindingContainer



class EnumValueComparatorTest(unittest.TestCase):
<<<<<<< HEAD
=======
    # This is for tesing the behavior of src.comparator.enum_valeu_comparator.EnumValueComparator
    # class. We take the two enum values (`MOBILE` and `HOME` in `PhoneType`)
    # in address_book.proto as input to exercise different cases of enum values changes.
    # UnittestInvoker helps us to execute the protoc command to compile the proto file,
    # get a *_descriptor_set.pb file (by -o option) which contains the serialized data in proto, and
    # create a FileDescriptorSet (_PB_ORIGNAL) out of it.
>>>>>>> f6da2311
    _PROTO_ORIGINAL = 'address_book.proto'
    _DESCRIPTOR_SET_ORIGINAL = 'address_book_descriptor_set.pb'
    _INVOKER_ORIGNAL = UnittestInvoker(
        [_PROTO_ORIGINAL], _DESCRIPTOR_SET_ORIGINAL)
    _PB_ORIGNAL = _INVOKER_ORIGNAL.run()

    def setUp(self):
<<<<<<< HEAD
=======
        # Get `MOBILE` and `HOME` enumValueDescriptorProto from `address_book_descriptor_set.pb`.
>>>>>>> f6da2311
        enum_type_values = self._PB_ORIGNAL.file[0].message_type[0].enum_type[0].value
        self.enumValue_mobile = enum_type_values[0]
        self.enumValue_home = enum_type_values[1]

    def tearDown(self):
        FindingContainer.reset()

    def test_enum_value_removal(self):
        EnumValueComparator(self.enumValue_mobile, None).compare()
        finding = FindingContainer.getAllFindings()[0]
        self.assertEqual(finding.message, 'An EnumValue MOBILE is removed')
        self.assertEqual(finding.category.name, 'ENUM_VALUE_REMOVAL')

    def test_enum_value_addition(self):
        EnumValueComparator(None, self.enumValue_home).compare()
        finding = FindingContainer.getAllFindings()[0]
        self.assertEqual(finding.message, 'A new EnumValue HOME is added.')
        self.assertEqual(finding.category.name, 'ENUM_VALUE_ADDITION')

    def test_name_change(self):
        EnumValueComparator(self.enumValue_mobile,
                            self.enumValue_home).compare()
        finding = FindingContainer.getAllFindings()[0]
        self.assertEqual(
<<<<<<< HEAD
            finding.message, 'Name of the EnumValue is changed, the original '
            'is MOBILE, but the updated is HOME')
=======
            finding.message, 'Name of the EnumValue is changed, the original is MOBILE, but the updated is HOME')
>>>>>>> f6da2311
        self.assertEqual(finding.category.name, 'ENUM_VALUE_NAME_CHANGE')

    def test_no_api_change(self):
        EnumValueComparator(self.enumValue_mobile,
                            self.enumValue_mobile).compare()
        self.assertEqual(len(FindingContainer.getAllFindings()), 0)

    @classmethod
    def tearDownClass(cls):
        cls._INVOKER_ORIGNAL.cleanup()


if __name__ == '__main__':
    unittest.main()<|MERGE_RESOLUTION|>--- conflicted
+++ resolved
@@ -6,15 +6,12 @@
 
 
 class EnumValueComparatorTest(unittest.TestCase):
-<<<<<<< HEAD
-=======
     # This is for tesing the behavior of src.comparator.enum_valeu_comparator.EnumValueComparator
     # class. We take the two enum values (`MOBILE` and `HOME` in `PhoneType`)
     # in address_book.proto as input to exercise different cases of enum values changes.
     # UnittestInvoker helps us to execute the protoc command to compile the proto file,
     # get a *_descriptor_set.pb file (by -o option) which contains the serialized data in proto, and
     # create a FileDescriptorSet (_PB_ORIGNAL) out of it.
->>>>>>> f6da2311
     _PROTO_ORIGINAL = 'address_book.proto'
     _DESCRIPTOR_SET_ORIGINAL = 'address_book_descriptor_set.pb'
     _INVOKER_ORIGNAL = UnittestInvoker(
@@ -22,10 +19,7 @@
     _PB_ORIGNAL = _INVOKER_ORIGNAL.run()
 
     def setUp(self):
-<<<<<<< HEAD
-=======
         # Get `MOBILE` and `HOME` enumValueDescriptorProto from `address_book_descriptor_set.pb`.
->>>>>>> f6da2311
         enum_type_values = self._PB_ORIGNAL.file[0].message_type[0].enum_type[0].value
         self.enumValue_mobile = enum_type_values[0]
         self.enumValue_home = enum_type_values[1]
@@ -50,12 +44,8 @@
                             self.enumValue_home).compare()
         finding = FindingContainer.getAllFindings()[0]
         self.assertEqual(
-<<<<<<< HEAD
             finding.message, 'Name of the EnumValue is changed, the original '
             'is MOBILE, but the updated is HOME')
-=======
-            finding.message, 'Name of the EnumValue is changed, the original is MOBILE, but the updated is HOME')
->>>>>>> f6da2311
         self.assertEqual(finding.category.name, 'ENUM_VALUE_NAME_CHANGE')
 
     def test_no_api_change(self):
