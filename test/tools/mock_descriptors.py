--- conflicted
+++ resolved
@@ -180,13 +180,7 @@
         options=options,
         **kwargs,
     )
-<<<<<<< HEAD
-    if map_entry:
-        message_pb.options.map_entry = True
-=======
     message_pb.options.map_entry = map_entry
->>>>>>> 2beb650f
-
     source_code_locations = {tuple(location.path): location for location in locations}
 
     return wrappers.Message(
