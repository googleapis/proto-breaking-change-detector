--- conflicted
+++ resolved
@@ -30,22 +30,10 @@
         # fmt: off
         locations = [
             L(path=(6, 0, 2, 0), span=(1, 2, 3, 4)),
-<<<<<<< HEAD
-            L(
-                path=(
-                    4,
-                    0,
-                ),
-                span=(5, 6, 7, 8),
-            ),
-            L(path=(4, 1), span=(11, 12, 13, 14)),
-        ]
-=======
             L(path=(4, 0,), span=(5, 6, 7, 8),),
             L(path=(4, 1), span=(11, 12, 13, 14)),
         ]
         # fmt: on
->>>>>>> bfe74f9b
         input_msg = make_message(name="input", full_name=".example.v1.input")
         output_msg = make_message(name="output", full_name=".example.v1.output")
         service_original = make_service(
