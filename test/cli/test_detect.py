--- conflicted
+++ resolved
@@ -164,13 +164,8 @@
             result = runner.invoke(
                 detect,
                 [
-<<<<<<< HEAD
-                    "--original_api_definition_dirs=test/testdata/protos/",
-                    "--update_api_definition_dirs=test/testdata/protos/",
-=======
                     f"--original_api_definition_dirs=test/testdata/protos,{self.COMMON_PROTOS_DIR}",
                     f"--update_api_definition_dirs=test/testdata/protos,{self.COMMON_PROTOS_DIR}",
->>>>>>> 6b061875
                     "--original_proto_files=test/testdata/protos/google/cloud/oslogin/v1/oslogin.proto",
                     "--update_proto_files=test/testdata/protos/google/cloud/oslogin/v1beta/oslogin.proto",
                     "--human_readable_message",
@@ -179,12 +174,7 @@
             self.assertEqual(result.exit_code, 0)
             self.assertEqual(
                 result.output,
-<<<<<<< HEAD
                 "google/cloud/oslogin/v1beta/oslogin.proto L179: Field behavior of an existing field `ssh_public_key` is changed.\n",
-=======
-                "google/cloud/oslogin/v1beta/oslogin.proto L149: The child_type `oslogin.googleapis.com/PosixAccount` and type `oslogin.googleapis.com/User` of resource reference option in field `name` cannot be resolved to the identical resource.\n"
-                + "google/cloud/oslogin/v1beta/oslogin.proto L179: Field behavior of an existing field `ssh_public_key` is changed.\n",
->>>>>>> 6b061875
             )
 
 
