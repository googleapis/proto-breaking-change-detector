--- conflicted
+++ resolved
@@ -53,11 +53,7 @@
     - name: Check test coverage
       run: |
         # TODO(xiaozhenliu) improve test coverage to 100
-<<<<<<< HEAD
         coverage run -m unittest discover test/comparator && coverage report -m --include=src/comparator/** --fail-under=99
-=======
-        coverage run -m unittest discover test/comparator && coverage report -m --include=src/comparator/** --fail-under=95
->>>>>>> bea5400f
         coverage run -m unittest discover test/comparator/wrappers && coverage report -m --include=src/comparator/wrappers.py --fail-under=96
         coverage run -m unittest discover test/findings && coverage report -m --include=src/findings/** --fail-under=99
         coverage run -m unittest discover test/cli && coverage report -m --include=src/cli/** --fail-under=96
