from google.protobuf.descriptor_pb2 import DescriptorProto
from src.comparator.field_comparator import FieldComparator
from src.findings.finding_container import FindingContainer
from src.findings.utils import FindingCategory


class DescriptorComparator:
    def __init__(
<<<<<<< HEAD
        self,
        message_original: DescriptorProto,
        message_update: DescriptorProto
    ):
=======
            self,
            message_original: DescriptorProto,
            message_update: DescriptorProto):
>>>>>>> f6da2311
        self.message_original = message_original
        self.message_update = message_update

    def compare(self):
        self._compare(self.message_original, self.message_update)

    def _compare(self, message_original, message_update):
        # 1. If original message is None, then a new message is added.
        if self.message_original is None:
            msg = 'A new message {} is added.'.format(self.message_update.name)
            FindingContainer.addFinding(
                FindingCategory.MESSAGE_ADDITION, "", msg, False)
            return
        # 2. If updated message is None, then the original message is removed.
        if self.message_update is None:
            msg = 'A message {} is removed'.format(self.message_original.name)
            FindingContainer.addFinding(
                FindingCategory.MESSAGE_REMOVAL, "", msg, True)
            return

<<<<<<< HEAD
        # 3. Check breaking changes in each fields. Note: Fields are
        # identified by number, not by name. Descriptor.fields_by_number
        # (dict int -> FieldDescriptor) indexed by number.
        # TODO(xiaozhenliu): check existing fields that have been moved
        # into/outof oneof. While the oneof_index of every field is 0,
        # which cannot be distinguished.
=======
        # 3. Check breaking changes in each fields. Note: Fields are identified by number, not by name.
        # Descriptor.fields_by_number (dict int -> FieldDescriptor) indexed by number.
        # TODO(xiaozhenliu): check existing fields that have been moved into/outof oneof.
        # While the oneof_index of every field is 0, which cannot be distinguished.
>>>>>>> f6da2311
        if message_original.field or message_update.field:
            self._compareNestedFields(
                {f.number: f for f in message_original.field},
                {f.number: f for f in message_update.field})

        # 4. Check breaking changes in nested message.
<<<<<<< HEAD
        # Descriptor.nested_types_by_name (dict str -> Descriptor)
        # indexed by name. Recursively call _compare for nested
        # message type comparison.
=======
        # Descriptor.nested_types_by_name (dict str -> Descriptor) indexed by name.
        # Recursively call _compare for nested message type comparison.
>>>>>>> f6da2311
        if message_original.nested_type or message_update.nested_type:
            self._compareNestedMessages(
                {m.name: m for m in message_original.nested_type},
                {m.name: m for m in message_update.nested_type})

        # 5. TODO(xiaozhenliu): check `google.api.resource` annotation.

    def _compareNestedFields(self, fields_dict_original, fields_dict_update):
<<<<<<< HEAD
        fields_unique_original = list(
            set(fields_dict_original.keys()) - set(
                fields_dict_update.keys()))
        fields_unique_update = list(
            set(fields_dict_update.keys()) - set(
                fields_dict_original.keys()))
        fieldsIntersaction = list(
            set(fields_dict_original.keys()) & set(fields_dict_update.keys()))

        for fieldNumber in fields_unique_original:
=======
        fields_number_original = fields_dict_original.keys()
        fields_number_update = fields_dict_update.keys()

        for fieldNumber in set(fields_number_original) - set(fields_number_update):
>>>>>>> f6da2311
            FieldComparator(fields_dict_original[fieldNumber], None).compare()
        for fieldNumber in set(fields_number_update) - set(fields_number_original):
            FieldComparator(None, fields_dict_update[fieldNumber]).compare()
<<<<<<< HEAD
        for fieldNumber in fieldsIntersaction:
            FieldComparator(
                fields_dict_original[fieldNumber],
                fields_dict_update[fieldNumber]).compare()

    def _compareNestedMessages(
            self,
            nested_msg_dict_original,
            nested_msg_dict_update
    ):
        msg_unique_original = list(
            set(nested_msg_dict_original.keys()) - set(nested_msg_dict_update.keys()))
        msg_unique_update = list(
            set(nested_msg_dict_update.keys()) - set(nested_msg_dict_original.keys()))
        msgIntersaction = list(
            set(nested_msg_dict_original.keys()) & set(nested_msg_dict_update.keys()))
=======
        for fieldNumber in set(fields_number_original) & set(fields_number_update):
            FieldComparator(
                fields_dict_original[fieldNumber], fields_dict_update[fieldNumber]).compare()

    def _compareNestedMessages(self, nested_msg_dict_original, nested_msg_dict_update):
        message_name_original = nested_msg_dict_original.keys()
        message_name_update = nested_msg_dict_update.keys()
>>>>>>> f6da2311

        for msgName in set(message_name_original) - set (message_name_update):
            self._compare(nested_msg_dict_original[msgName], None)
        for msgName in set(message_name_update) - set (message_name_original):
            self._compare(None, nested_msg_dict_update[msgName])
<<<<<<< HEAD
        for msgName in msgIntersaction:
            self._compare(
                nested_msg_dict_original[msgName],
                nested_msg_dict_update[msgName])
=======
        for msgName in set(message_name_update) & set (message_name_original):
            self._compare(
                nested_msg_dict_original[msgName], nested_msg_dict_update[msgName])
>>>>>>> f6da2311
<|MERGE_RESOLUTION|>--- conflicted
+++ resolved
@@ -6,16 +6,10 @@
 
 class DescriptorComparator:
     def __init__(
-<<<<<<< HEAD
         self,
         message_original: DescriptorProto,
         message_update: DescriptorProto
     ):
-=======
-            self,
-            message_original: DescriptorProto,
-            message_update: DescriptorProto):
->>>>>>> f6da2311
         self.message_original = message_original
         self.message_update = message_update
 
@@ -36,33 +30,21 @@
                 FindingCategory.MESSAGE_REMOVAL, "", msg, True)
             return
 
-<<<<<<< HEAD
         # 3. Check breaking changes in each fields. Note: Fields are
         # identified by number, not by name. Descriptor.fields_by_number
         # (dict int -> FieldDescriptor) indexed by number.
         # TODO(xiaozhenliu): check existing fields that have been moved
         # into/outof oneof. While the oneof_index of every field is 0,
         # which cannot be distinguished.
-=======
-        # 3. Check breaking changes in each fields. Note: Fields are identified by number, not by name.
-        # Descriptor.fields_by_number (dict int -> FieldDescriptor) indexed by number.
-        # TODO(xiaozhenliu): check existing fields that have been moved into/outof oneof.
-        # While the oneof_index of every field is 0, which cannot be distinguished.
->>>>>>> f6da2311
         if message_original.field or message_update.field:
             self._compareNestedFields(
                 {f.number: f for f in message_original.field},
                 {f.number: f for f in message_update.field})
 
         # 4. Check breaking changes in nested message.
-<<<<<<< HEAD
         # Descriptor.nested_types_by_name (dict str -> Descriptor)
         # indexed by name. Recursively call _compare for nested
         # message type comparison.
-=======
-        # Descriptor.nested_types_by_name (dict str -> Descriptor) indexed by name.
-        # Recursively call _compare for nested message type comparison.
->>>>>>> f6da2311
         if message_original.nested_type or message_update.nested_type:
             self._compareNestedMessages(
                 {m.name: m for m in message_original.nested_type},
@@ -71,44 +53,13 @@
         # 5. TODO(xiaozhenliu): check `google.api.resource` annotation.
 
     def _compareNestedFields(self, fields_dict_original, fields_dict_update):
-<<<<<<< HEAD
-        fields_unique_original = list(
-            set(fields_dict_original.keys()) - set(
-                fields_dict_update.keys()))
-        fields_unique_update = list(
-            set(fields_dict_update.keys()) - set(
-                fields_dict_original.keys()))
-        fieldsIntersaction = list(
-            set(fields_dict_original.keys()) & set(fields_dict_update.keys()))
-
-        for fieldNumber in fields_unique_original:
-=======
         fields_number_original = fields_dict_original.keys()
         fields_number_update = fields_dict_update.keys()
 
         for fieldNumber in set(fields_number_original) - set(fields_number_update):
->>>>>>> f6da2311
             FieldComparator(fields_dict_original[fieldNumber], None).compare()
         for fieldNumber in set(fields_number_update) - set(fields_number_original):
             FieldComparator(None, fields_dict_update[fieldNumber]).compare()
-<<<<<<< HEAD
-        for fieldNumber in fieldsIntersaction:
-            FieldComparator(
-                fields_dict_original[fieldNumber],
-                fields_dict_update[fieldNumber]).compare()
-
-    def _compareNestedMessages(
-            self,
-            nested_msg_dict_original,
-            nested_msg_dict_update
-    ):
-        msg_unique_original = list(
-            set(nested_msg_dict_original.keys()) - set(nested_msg_dict_update.keys()))
-        msg_unique_update = list(
-            set(nested_msg_dict_update.keys()) - set(nested_msg_dict_original.keys()))
-        msgIntersaction = list(
-            set(nested_msg_dict_original.keys()) & set(nested_msg_dict_update.keys()))
-=======
         for fieldNumber in set(fields_number_original) & set(fields_number_update):
             FieldComparator(
                 fields_dict_original[fieldNumber], fields_dict_update[fieldNumber]).compare()
@@ -116,19 +67,11 @@
     def _compareNestedMessages(self, nested_msg_dict_original, nested_msg_dict_update):
         message_name_original = nested_msg_dict_original.keys()
         message_name_update = nested_msg_dict_update.keys()
->>>>>>> f6da2311
 
         for msgName in set(message_name_original) - set (message_name_update):
             self._compare(nested_msg_dict_original[msgName], None)
         for msgName in set(message_name_update) - set (message_name_original):
             self._compare(None, nested_msg_dict_update[msgName])
-<<<<<<< HEAD
-        for msgName in msgIntersaction:
-            self._compare(
-                nested_msg_dict_original[msgName],
-                nested_msg_dict_update[msgName])
-=======
         for msgName in set(message_name_update) & set (message_name_original):
             self._compare(
-                nested_msg_dict_original[msgName], nested_msg_dict_update[msgName])
->>>>>>> f6da2311
+                nested_msg_dict_original[msgName], nested_msg_dict_update[msgName])