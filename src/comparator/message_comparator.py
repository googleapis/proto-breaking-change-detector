--- conflicted
+++ resolved
@@ -69,19 +69,11 @@
         message_name_original = set(nested_msg_dict_original.keys())
         message_name_update = set(nested_msg_dict_update.keys())
 
-<<<<<<< HEAD
-        for msgName in set(message_name_original) - set(message_name_update):
-            self._compare(nested_msg_dict_original[msgName], None)
-        for msgName in set(message_name_update) - set(message_name_original):
-            self._compare(None, nested_msg_dict_update[msgName])
-        for msgName in set(message_name_update) & set(message_name_original):
-=======
         for msgName in message_name_original - message_name_update:
             self._compare(nested_msg_dict_original[msgName], None)
         for msgName in message_name_update - message_name_original:
             self._compare(None, nested_msg_dict_update[msgName])
         for msgName in message_name_update & message_name_original:
->>>>>>> 08cf1300
             self._compare(
                 nested_msg_dict_original[msgName], nested_msg_dict_update[msgName]
             )