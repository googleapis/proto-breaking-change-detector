# Copyright 2020 Google LLC
#
# Licensed under the Apache License, Version 2.0 (the "License");
# you may not use this file except in compliance with the License.
# You may obtain a copy of the License at
#
#      https://www.apache.org/licenses/LICENSE-2.0
#
# Unless required by applicable law or agreed to in writing, software
# distributed under the License is distributed on an "AS IS" BASIS,
# WITHOUT WARRANTIES OR CONDITIONS OF ANY KIND, either express or implied.
# See the License for the specific language governing permissions and
# limitations under the License.

from src.comparator.field_comparator import FieldComparator
from src.comparator.enum_comparator import EnumComparator
from src.comparator.wrappers import Message
from src.findings.finding_container import FindingContainer
from src.findings.utils import FindingCategory


class DescriptorComparator:
    def __init__(
        self,
        message_original: Message,
        message_update: Message,
    ):
        self.message_original = message_original
        self.message_update = message_update

    def compare(self):
        # _compare method will be recursively called for nested message comparison.
        self._compare(self.message_original, self.message_update)

    def _compare(self, message_original, message_update):
        # 1. If original message is None, then a new message is added.
        if message_original is None:
            FindingContainer.addFinding(
                category=FindingCategory.MESSAGE_ADDITION,
                location=f"{message_update.proto_file_name} Line: {message_update.source_code_line}",
                message=f"A new message {message_update.name} is added.",
                actionable=False,
            )
            return
        # 2. If updated message is None, then the original message is removed.
        if message_update is None:
            FindingContainer.addFinding(
                category=FindingCategory.MESSAGE_REMOVAL,
                location=f"{message_original.proto_file_name} Line: {message_original.source_code_line}",
                message=f"A message {message_original.name} is removed",
                actionable=True,
            )
            return

        self.global_resources_original = self.message_original.file_resources
        self.global_resources_update = self.message_update.file_resources
        # 3. Check breaking changes in each fields. Note: Fields are
        # identified by number, not by name. Descriptor.fields_by_number
        # (dict int -> FieldDescriptor) indexed by number.
        if message_original.fields or message_update.fields:
            self._compare_nested_fields(
                message_original.fields,
                message_update.fields,
            )

        # 4. Check breaking changes in nested message.
        # Descriptor.nested_types_by_name (dict str -> Descriptor)
        # indexed by name. Recursively call _compare for nested
        # message type comparison.
        if message_original.nested_messages or message_update.nested_messages:
            self._compare_nested_messages(
                message_original.nested_messages,
                message_update.nested_messages,
            )
        # 5. Check breaking changes in nested enum.
        if message_original.nested_enums or message_update.nested_enums:
            self._compare_nested_enums(
                message_original.nested_enums,
                message_update.nested_enums,
            )

        # 6. Check `google.api.resource` annotation.
<<<<<<< HEAD
        self._compare_resources(message_original.resource, message_update.resource)
=======
        # TODO(xiaozhenliu): add source code information for resource annotation.
        self._compareResources(message_original.resource, message_update.resource)
>>>>>>> e310ffdc

    def _compare_nested_fields(self, fields_dict_original, fields_dict_update):
        fields_number_original = set(fields_dict_original.keys())
        fields_number_update = set(fields_dict_update.keys())

        for fieldNumber in fields_number_original - fields_number_update:
            FieldComparator(fields_dict_original[fieldNumber], None).compare()
        for fieldNumber in fields_number_update - fields_number_original:
            FieldComparator(None, fields_dict_update[fieldNumber]).compare()
        for fieldNumber in fields_number_original & fields_number_update:
            FieldComparator(
                fields_dict_original[fieldNumber],
                fields_dict_update[fieldNumber],
            ).compare()

    def _compare_nested_messages(
        self, nested_msg_dict_original, nested_msg_dict_update
    ):
        message_name_original = set(nested_msg_dict_original.keys())
        message_name_update = set(nested_msg_dict_update.keys())

        for msgName in message_name_original - message_name_update:
            self._compare(nested_msg_dict_original[msgName], None)
        for msgName in message_name_update - message_name_original:
            self._compare(None, nested_msg_dict_update[msgName])
        for msgName in message_name_update & message_name_original:
            self._compare(
                nested_msg_dict_original[msgName],
                nested_msg_dict_update[msgName],
            )

    def _compare_nested_enums(self, nested_enum_dict_original, nested_enum_dict_update):
        enum_name_original = set(nested_enum_dict_original.keys())
        enum_name_update = set(nested_enum_dict_update.keys())

        for name in enum_name_original - enum_name_update:
            EnumComparator(nested_enum_dict_original[name], None).compare()
        for name in enum_name_update - enum_name_original:
            EnumComparator(None, nested_enum_dict_update[name]).compare()
        for name in enum_name_original & enum_name_update:
            EnumComparator(
                nested_enum_dict_original[name],
                nested_enum_dict_update[name],
            ).compare()

    def _compare_resources(
        self,
        resource_original,
        resource_update,
    ):
        if not resource_original and not resource_update:
            return
        # 1. A new resource definition is added.
        if not resource_original and resource_update:
            FindingContainer.addFinding(
                category=FindingCategory.RESOURCE_DEFINITION_ADDITION,
                location="",
                message=f"A message-level resource definition {resource_update.type} has been added.",
                actionable=False,
            )
            return
        # 2. Message-level resource definitions removal may not be breaking change since
        # the resource could be moved to file-level resource definition.
        # 3. Note that the type change of an existing resource definition is like one resource
        # is removed and another one is added.
        if (resource_original and not resource_update) or (
            resource_original.type != resource_update.type
        ):
            if not self.global_resources_update:
                FindingContainer.addFinding(
                    category=FindingCategory.RESOURCE_DEFINITION_REMOVAL,
                    location="",
                    message=f"A message-level resource definition {resource_original.type} has been removed.",
                    actionable=True,
                )
                return
            # Check if the removed resource is in the global file-level resource database.
            if resource_original.type not in self.global_resources_update.types:
                FindingContainer.addFinding(
                    category=FindingCategory.RESOURCE_DEFINITION_REMOVAL,
                    location="",
                    message=f"A message-level resource definition {resource_original.type} has been removed.",
                    actionable=True,
                )
            else:
                # Check the patterns of existing file-level resource are compatible with
                # the patterns of the removed message-level resource.
                global_resource_pattern = self.global_resources_update.types[
                    resource_original.type
                ].pattern

                # If there is pattern removal, or pattern value change. Then the global file-level resource
                # can not replace the original message-level resource.
                if self._compatible_patterns(
                    resource_original.pattern, global_resource_pattern
                ):
                    FindingContainer.addFinding(
                        category=FindingCategory.RESOURCE_DEFINITION_REMOVAL,
                        location="",
                        message=f"A message-level resource definition {resource_original.type} has been removed.",
                        actionable=True,
                    )
            return
        # Resource is existing in both original and update versions.
        # 3. Patterns of message-level resource definitions have changed.
        if self._compatible_patterns(
            resource_original.pattern, resource_update.pattern
        ):
            FindingContainer.addFinding(
                category=FindingCategory.RESOURCE_DEFINITION_CHANGE,
                location="",
                message=f"The pattern of message-level resource definition has changed from {resource_original.pattern} to {resource_update.pattern}.",
                actionable=True,
            )

    def _compatible_patterns(self, patterns_original, patterns_update):
        # An existing pattern is removed.
        if len(patterns_original) > len(patterns_update):
            return True
        # An existing pattern value is changed.
        for old_pattern, new_pattern in zip(patterns_original, patterns_update):
            if old_pattern != new_pattern:
                return True
        return False<|MERGE_RESOLUTION|>--- conflicted
+++ resolved
@@ -80,12 +80,7 @@
             )
 
         # 6. Check `google.api.resource` annotation.
-<<<<<<< HEAD
         self._compare_resources(message_original.resource, message_update.resource)
-=======
-        # TODO(xiaozhenliu): add source code information for resource annotation.
-        self._compareResources(message_original.resource, message_update.resource)
->>>>>>> e310ffdc
 
     def _compare_nested_fields(self, fields_dict_original, fields_dict_update):
         fields_number_original = set(fields_dict_original.keys())
