--- conflicted
+++ resolved
@@ -51,22 +51,6 @@
         else:
             enum_values_dict_original = {x.number: x for x in self.enum_original.value}
             enum_values_dict_update = {x.number: x for x in self.enum_update.value}
-<<<<<<< HEAD
-            # Compare Enum values that only exist in original version
-            for number in set(enum_values_dict_original.keys()) - set(
-                enum_values_dict_update.keys()
-            ):
-                EnumValueComparator(enum_values_dict_original[number], None).compare()
-            # Compare Enum values that only exist in update version
-            for number in set(enum_values_dict_update.keys()) - set(
-                enum_values_dict_original.keys()
-            ):
-                EnumValueComparator(None, enum_values_dict_update[number]).compare()
-            # Compare Enum values that exist both in original and update versions
-            for number in set(enum_values_dict_update.keys()) & set(
-                enum_values_dict_original.keys()
-            ):
-=======
             enum_values_keys_set_original = set(enum_values_dict_original.keys())
             enum_values_keys_set_update = set(enum_values_dict_update.keys())
             # Compare Enum values that only exist in original version
@@ -77,7 +61,6 @@
                 EnumValueComparator(None, enum_values_dict_update[number]).compare()
             # Compare Enum values that exist both in original and update versions
             for number in enum_values_keys_set_original & enum_values_keys_set_update:
->>>>>>> 08cf1300
                 EnumValueComparator(
                     enum_values_dict_original[number], enum_values_dict_update[number]
                 ).compare()