--- conflicted
+++ resolved
@@ -50,10 +50,6 @@
             FindingContainer.addFinding(FindingCategory.SERVICE_REMOVAL, "", msg, True)
             return
 
-<<<<<<< HEAD
-=======
-        # 4. TODO(xiaozhenliu): LRO operation_info annotation
->>>>>>> 656a1327
         # 5. TODO(xiaozhenliu): google.api.http annotation
         # 6. Check the methods list
         self._compareRpcMethods(
@@ -170,20 +166,9 @@
 
     def _compare_method_signatures(self, signatures_original, signatures_update):
         def _filter_fields(signatures: [str]) -> [str]:
-<<<<<<< HEAD
-            fields = []
-            for sig in signatures:
-                for f in sig.split(","):
-                    if not f:
-                        # Special case for an empty signature
-                        continue
-                    name = f.strip()
-                    fields.append(name)
-=======
             fields = [
                 field.strip() for sig in signatures for field in sig.split(",") if field
             ]
->>>>>>> 656a1327
             return fields
 
         # Flatten the method_signatures fields.
