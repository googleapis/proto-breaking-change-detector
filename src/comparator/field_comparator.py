--- conflicted
+++ resolved
@@ -272,16 +272,10 @@
                     resource_ref.child_type
                 )
             )
-<<<<<<< HEAD
-            if self.local_resource_update.value.type not in [
-                resource.value.type for resource in parent_resources
-            ]:
-=======
             if not any(
                 self.local_resource_update.value.type == resource.value.type
                 for resource in parent_resources
             ):
->>>>>>> d9b62608
                 return False
         elif self.local_resource_update.value.type != resource_ref.type:
             return False
@@ -302,11 +296,7 @@
                     child_type
                 )
             )
-<<<<<<< HEAD
-        if parent_type not in [parent.value.type for parent in parent_resources]:
-=======
         if not any(parent.value.type == parent_type for parent in parent_resources):
->>>>>>> d9b62608
             # Resulting referenced resource patterns cannot be resolved identical.
             self.finding_container.addFinding(
                 category=FindingCategory.RESOURCE_REFERENCE_CHANGE,
