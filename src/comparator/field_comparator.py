from google.protobuf.descriptor_pb2 import FieldDescriptorProto
from src.findings.utils import FindingCategory
from src.findings.finding_container import FindingContainer



class FieldComparator:
    def __init__(
<<<<<<< HEAD
        self,
        field_original: FieldDescriptorProto,
        field_update: FieldDescriptorProto
    ):
=======
            self,
            field_original: FieldDescriptorProto,
            field_update: FieldDescriptorProto):
>>>>>>> f6da2311
        self.field_original = field_original
        self.field_update = field_update

    def compare(self):
        # 1. If original FieldDescriptor is None, then a
        # new FieldDescriptor is added.
        if self.field_original is None:
            msg = 'A new Field {} is added.'.format(self.field_update.name)
            FindingContainer.addFinding(
                FindingCategory.FIELD_ADDITION, "", msg, False)
            return

        # 2. If updated FieldDescriptor is None, then
        # the original FieldDescriptor is removed.
        if self.field_update is None:
            msg = 'A Field {} is removed'.format(self.field_original.name)
            FindingContainer.addFinding(
                FindingCategory.FIELD_REMOVAL, "", msg, True)
            return

        # 3. If both FieldDescriptors are existing, check
        # if the name is changed.
        if self.field_original.name != self.field_update.name:
            msg = 'Name of the Field is changed, the original is {}, but the updated is {}'.format(
                self.field_original.name, self.field_update.name)
            FindingContainer.addFinding(
                FindingCategory.FIELD_NAME_CHANGE, "", msg, True)
            return

        # 4. If the EnumDescriptors have the same name, check if the
        # repeated state of them stay the same.
        if self.field_original.label != self.field_update.label:
<<<<<<< HEAD
            option_original = FieldDescriptorProto().Label.Name(
                self.field_original.label)
            option_update = FieldDescriptorProto().Label.Name(
                self.field_update.label)
=======
            option_original = FieldDescriptorProto().Label.Name(self.field_original.label)
            option_update = FieldDescriptorProto().Label.Name(self.field_update.label)
>>>>>>> f6da2311
            msg = 'Repeated state of the Field is changed, the original is {}, but the updated is {}'.format(
                option_original, option_update)
            FindingContainer.addFinding(
                FindingCategory.FIELD_REPEATED_CHANGE, "", msg, True)

        # 5. If the EnumDescriptors have the same repeated state,
        # check if the type of them stay the same.
        if self.field_original.type != self.field_update.type:
<<<<<<< HEAD
            type_original = FieldDescriptorProto().Type.Name(
                self.field_original.type)
            type_update = FieldDescriptorProto().Type.Name(
                self.field_update.type)
=======
            type_original = FieldDescriptorProto().Type.Name(self.field_original.type)
            type_update = FieldDescriptorProto().Type.Name(self.field_update.type)
>>>>>>> f6da2311
            msg = 'Type of the field is changed, the original is {}, but the updated is {}'.format(
                type_original, type_update)
            FindingContainer.addFinding(
                FindingCategory.FIELD_TYPE_CHANGE, "", msg, True)

        # 6. Check `google.api.resource_reference` annotation.
<<<<<<< HEAD
        # TODO(xiaozhenliu): annotation is removed, but the using
        # file-level resource is added to the message.
=======
        # TODO(xiaozhenliu): annotation is removed, but the using file-level resource is added to the message.
>>>>>>> f6da2311
        # This should not be taken as breaking change.<|MERGE_RESOLUTION|>--- conflicted
+++ resolved
@@ -6,16 +6,10 @@
 
 class FieldComparator:
     def __init__(
-<<<<<<< HEAD
         self,
         field_original: FieldDescriptorProto,
         field_update: FieldDescriptorProto
     ):
-=======
-            self,
-            field_original: FieldDescriptorProto,
-            field_update: FieldDescriptorProto):
->>>>>>> f6da2311
         self.field_original = field_original
         self.field_update = field_update
 
@@ -48,15 +42,10 @@
         # 4. If the EnumDescriptors have the same name, check if the
         # repeated state of them stay the same.
         if self.field_original.label != self.field_update.label:
-<<<<<<< HEAD
             option_original = FieldDescriptorProto().Label.Name(
                 self.field_original.label)
             option_update = FieldDescriptorProto().Label.Name(
                 self.field_update.label)
-=======
-            option_original = FieldDescriptorProto().Label.Name(self.field_original.label)
-            option_update = FieldDescriptorProto().Label.Name(self.field_update.label)
->>>>>>> f6da2311
             msg = 'Repeated state of the Field is changed, the original is {}, but the updated is {}'.format(
                 option_original, option_update)
             FindingContainer.addFinding(
@@ -65,25 +54,16 @@
         # 5. If the EnumDescriptors have the same repeated state,
         # check if the type of them stay the same.
         if self.field_original.type != self.field_update.type:
-<<<<<<< HEAD
             type_original = FieldDescriptorProto().Type.Name(
                 self.field_original.type)
             type_update = FieldDescriptorProto().Type.Name(
                 self.field_update.type)
-=======
-            type_original = FieldDescriptorProto().Type.Name(self.field_original.type)
-            type_update = FieldDescriptorProto().Type.Name(self.field_update.type)
->>>>>>> f6da2311
             msg = 'Type of the field is changed, the original is {}, but the updated is {}'.format(
                 type_original, type_update)
             FindingContainer.addFinding(
                 FindingCategory.FIELD_TYPE_CHANGE, "", msg, True)
 
         # 6. Check `google.api.resource_reference` annotation.
-<<<<<<< HEAD
         # TODO(xiaozhenliu): annotation is removed, but the using
         # file-level resource is added to the message.
-=======
-        # TODO(xiaozhenliu): annotation is removed, but the using file-level resource is added to the message.
->>>>>>> f6da2311
         # This should not be taken as breaking change.