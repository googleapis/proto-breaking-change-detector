# Copyright 2020 Google LLC
#
# Licensed under the Apache License, Version 2.0 (the "License");
# you may not use this file except in compliance with the License.
# You may obtain a copy of the License at
#
#      https://www.apache.org/licenses/LICENSE-2.0
#
# Unless required by applicable law or agreed to in writing, software
# distributed under the License is distributed on an "AS IS" BASIS,
# WITHOUT WARRANTIES OR CONDITIONS OF ANY KIND, either express or implied.
# See the License for the specific language governing permissions and
# limitations under the License.

from src.findings.finding_container import FindingContainer
from src.findings.utils import FindingCategory, ChangeType
from src.comparator.wrappers import Field


class FieldComparator:
    # global_resources: file-level resource definitions.
    # local_resource: message-level resource definition.
    # We need the resource database information to determine if the resource_reference
    # annotation removal or change is breaking or not.
    def __init__(
        self,
        field_original: Field,
        field_update: Field,
        finding_container: FindingContainer,
    ):
        self.field_original = field_original
        self.field_update = field_update
        self.finding_container = finding_container

    def compare(self):
        # 1. If original FieldDescriptor is None, then a
        # new FieldDescriptor is added.
        if self.field_original is None:
            self.finding_container.addFinding(
                category=FindingCategory.FIELD_ADDITION,
                proto_file_name=self.field_update.proto_file_name,
                source_code_line=self.field_update.source_code_line,
                message=f"A new field `{self.field_update.name}` is added.",
                change_type=ChangeType.MINOR,
            )
            return

        # 2. If updated FieldDescriptor is None, then
        # the original FieldDescriptor is removed.
        if self.field_update is None:
            self.finding_container.addFinding(
                category=FindingCategory.FIELD_REMOVAL,
                proto_file_name=self.field_original.proto_file_name,
                source_code_line=self.field_original.source_code_line,
                message=f"An existing field `{self.field_original.name}` is removed.",
                change_type=ChangeType.MAJOR,
            )
            return

        self.global_resources_original = self.field_original.file_resources
        self.global_resources_update = self.field_update.file_resources
        self.local_resource_original = self.field_original.message_resource
        self.local_resource_update = self.field_update.message_resource

        # 3. If both FieldDescriptors are existing, check
        # if the name is changed.
        if self.field_original.name != self.field_update.name:
            self.finding_container.addFinding(
                category=FindingCategory.FIELD_NAME_CHANGE,
                proto_file_name=self.field_update.proto_file_name,
                source_code_line=self.field_update.source_code_line,
                message=f"Name of an existing field is changed from `{self.field_original.name}` to `{self.field_update.name}`.",
                change_type=ChangeType.MAJOR,
            )
            return

        # 4. If the FieldDescriptors have the same name, check if the
        # repeated state of them stay the same.
        if self.field_original.repeated.value != self.field_update.repeated.value:
            self.finding_container.addFinding(
                category=FindingCategory.FIELD_REPEATED_CHANGE,
                proto_file_name=self.field_update.proto_file_name,
                source_code_line=self.field_update.repeated.source_code_line,
                message=f"Repeated state of an existing field `{self.field_original.name}` is changed.",
                change_type=ChangeType.MAJOR,
            )
        # Field option change from optional to required is breaking.
        if not self.field_original.required.value and self.field_update.required.value:
            self.finding_container.addFinding(
                category=FindingCategory.FIELD_BEHAVIOR_CHANGE,
                proto_file_name=self.field_update.proto_file_name,
                source_code_line=self.field_update.required.source_code_line,
                message=f"Field behavior of an existing field `{self.field_original.name}` is changed.",
                change_type=ChangeType.MAJOR,
            )
        # 5. Check the type of the field.
        if self.field_original.proto_type.value != self.field_update.proto_type.value:
            self.finding_container.addFinding(
                category=FindingCategory.FIELD_TYPE_CHANGE,
                proto_file_name=self.field_update.proto_file_name,
                source_code_line=self.field_update.proto_type.source_code_line,
                message=f"Type of an existing field `{self.field_original.name}` is changed from `{self.field_original.proto_type.value}` to `{self.field_update.proto_type.value}`.",
                change_type=ChangeType.MAJOR,
            )
        # If field has the same primitive type, then the type is identical.
        # If field has the same non-primitive type like `TYPE_ENUM`.
        # Check the type_name of the field.
        elif self.field_original.type_name and (
            self.field_original.type_name.value != self.field_update.type_name.value
        ):
            # Version update is allowed here, for example from `.example.v1.Enum` to `.example.v1beta1.Enum`.
            # But from `.example.v1.Enum` to `.example.v2.EnumUpdate` is breaking.
            api_version_original = self.field_original.api_version
            api_version_update = self.field_update.api_version
            transformed_type_name = (
                self.field_original.type_name.value.replace(
                    api_version_original, api_version_update
                )
                if api_version_original
                else None
            )
            if (
                not transformed_type_name
                or transformed_type_name != self.field_update.type_name.value
            ):
                self.finding_container.addFinding(
                    category=FindingCategory.FIELD_TYPE_CHANGE,
                    proto_file_name=self.field_update.proto_file_name,
                    source_code_line=self.field_update.type_name.source_code_line,
                    message=f"Type of an existing field `{self.field_original.name}` is changed from `{self.field_original.type_name.value}` to `{self.field_update.type_name.value}`.",
                    change_type=ChangeType.MAJOR,
                )
        # 6. Check the oneof_index of the field.
        if self.field_original.oneof != self.field_update.oneof:
            proto_file_name = self.field_update.proto_file_name
            source_code_line = self.field_update.source_code_line
            if self.field_original.oneof:
                msg = f"An existing field `{self.field_original.name}` is moved out of One-of."
                self.finding_container.addFinding(
                    category=FindingCategory.FIELD_ONEOF_REMOVAL,
                    proto_file_name=proto_file_name,
                    source_code_line=source_code_line,
                    message=msg,
                    change_type=ChangeType.MAJOR,
                )
            else:
                msg = f"An existing field `{self.field_original.name}` is moved into One-of."
                self.finding_container.addFinding(
                    category=FindingCategory.FIELD_ONEOF_ADDITION,
                    proto_file_name=proto_file_name,
                    source_code_line=source_code_line,
                    message=msg,
                    change_type=ChangeType.MAJOR,
                )

        # 6. Check `google.api.resource_reference` annotation.
        self._compare_resource_reference(self.field_original, self.field_update)

    def _compare_resource_reference(self, field_original, field_update):
        resource_ref_original = field_original.resource_reference
        resource_ref_update = field_update.resource_reference
        # No resource_reference annotations found for the field in both versions.
        if not resource_ref_original and not resource_ref_update:
            return
        # A `google.api.resource_reference` annotation is added.
        if not resource_ref_original and resource_ref_update:
            # Check whether the new resource reference is in the database.
<<<<<<< HEAD
            resource_in_database = self._resource_in_database(resource_ref_update)
            # If the new resource reference is not in the database, breaking change.
            if not resource_in_database:
=======
            resource_in_database = True
            if field_update.child_type and self.global_resources_update:
                parent_resources = (
                    self.global_resources_update.get_parent_resources_by_child_type(
                        resource_ref_update.value.child_type
                    )
                )
                if not parent_resources:
                    resource_in_database = False
            elif not field_update.child_type and self.global_resources_update:
                resources = self.global_resources_update.get_resource_by_type(
                    resource_ref_update.value.type
                )
                if not resources:
                    resource_in_database = False
            # If the new resource reference is not in the database, breaking change.
            if not resource_in_database or not self.global_resources_update:
>>>>>>> c69a285b
                self.finding_container.addFinding(
                    category=FindingCategory.RESOURCE_REFERENCE_ADDITION,
                    proto_file_name=field_update.proto_file_name,
                    source_code_line=resource_ref_update.source_code_line,
                    message=f"A resource reference option is added to the field `{field_original.name}`, but it is not defined anywhere",
                    change_type=ChangeType.MAJOR,
                )
            # If the new resource reference is in the database, no breaking change.
            else:
                self.finding_container.addFinding(
                    category=FindingCategory.RESOURCE_REFERENCE_ADDITION,
                    proto_file_name=field_update.proto_file_name,
                    source_code_line=resource_ref_update.source_code_line,
                    message=f"A resource reference option is added to the field `{field_original.name}`.",
                    change_type=ChangeType.MINOR,
                )
            return
        # Resource annotation is removed, check if it is added as a message resource.
        if resource_ref_original and not resource_ref_update:
            if not self._resource_ref_in_local(resource_ref_original.value):
                self.finding_container.addFinding(
                    category=FindingCategory.RESOURCE_REFERENCE_REMOVAL,
                    proto_file_name=field_original.proto_file_name,
                    source_code_line=resource_ref_original.source_code_line,
                    message=f"A resource reference option of the field `{field_original.name}` is removed.",
                    change_type=ChangeType.MAJOR,
                )
            else:
                self.finding_container.addFinding(
                    category=FindingCategory.RESOURCE_REFERENCE_REMOVAL,
                    proto_file_name=field_original.proto_file_name,
                    source_code_line=resource_ref_original.source_code_line,
                    message=f"A resource reference option of the field `{field_original.name}` is removed, but added back to the message options.",
                    change_type=ChangeType.MINOR,
                )
            return
        # Resource annotation is both existing in the field for original and update versions.
        # They both use `type` or `child_type`.
        if field_original.child_type == field_update.child_type:
            original_type = (
                resource_ref_original.value.type
                or resource_ref_original.value.child_type
            )
            update_type = (
                resource_ref_update.value.type or resource_ref_update.value.child_type
            )
            if original_type != update_type:
                self.finding_container.addFinding(
                    category=FindingCategory.RESOURCE_REFERENCE_CHANGE,
                    proto_file_name=field_update.proto_file_name,
                    source_code_line=resource_ref_update.source_code_line,
                    message=f"The type of resource reference option of the field `{field_original.name}` is changed from `{original_type}` to `{update_type}`.",
                    actionabel=True,
                )
            return
        # The `type` is changed to `child_type` or `child_type` is changed to `type`, but
        # resulting referenced resource patterns can be resolved to be identical,
        # in that case it is not considered breaking.
        # Register the message-level resource into the global resource database,
        # so that we can query the parent resources for child_type.
        if field_original.child_type:
            self._is_parent_type(
                resource_ref_original.value.child_type,
                resource_ref_update.value.type,
                True,
                resource_ref_update.source_code_line,
            )
        if field_update.child_type:
            self._is_parent_type(
                resource_ref_update.value.child_type,
                resource_ref_original.value.type,
                False,
                resource_ref_update.source_code_line,
            )

    def _resource_in_database(self, resource_ref) -> bool:
        # Check whether the added resource reference is in the database.
        if not self.global_resources_update:
            return False
        if self.field_update.child_type:
            parent_resources = (
                self.global_resources_update.get_parent_resources_by_child_type(
                    resource_ref.value.child_type
                )
            )
            if not parent_resources:
                return False
        else:
            resources = self.global_resources_update.get_resource_by_type(
                resource_ref.value.type
            )
            if not resources:
                return False
        return True

    def _resource_ref_in_local(self, resource_ref):
        """Check if the resource type is in the local resources defined by a message option."""
        if not self.local_resource_update:
            return False
        checked_type = resource_ref.type or resource_ref.child_type
        if not checked_type:
            raise TypeError(
                "In a resource_reference annotation, either `type` or `child_type` field should be defined"
            )
        if self.field_original.child_type:
            parent_resources = (
                self.global_resources_update.get_parent_resources_by_child_type(
                    resource_ref.child_type
                )
            )
<<<<<<< HEAD
            if self.local_resource_update.value.type not in [
                resource.value.type for resource in parent_resources
            ]:
=======
            if not any(
                self.local_resource_update.value.type == resource.value.type
                for resource in parent_resources
            ):
>>>>>>> c69a285b
                return False
        elif self.local_resource_update.value.type != resource_ref.type:
            return False
        return True

    def _is_parent_type(
        self, child_type, parent_type, original_is_child, source_code_line
    ):
        if original_is_child:
            parent_resources = (
                self.global_resources_original.get_parent_resources_by_child_type(
                    child_type
                )
            )
        else:
            parent_resources = (
                self.global_resources_update.get_parent_resources_by_child_type(
                    child_type
                )
            )
        if not any(parent.value.type == parent_type for parent in parent_resources):
            # Resulting referenced resource patterns cannot be resolved identical.
            self.finding_container.addFinding(
                category=FindingCategory.RESOURCE_REFERENCE_CHANGE,
                proto_file_name=self.field_update.proto_file_name,
                source_code_line=source_code_line,
                message=f"The child_type `{child_type}` and type `{parent_type}` of "
                f"resource reference option in field `{self.field_original.name}` "
                "cannot be resolved to the identical resource.",
                change_type=ChangeType.MAJOR,
            )<|MERGE_RESOLUTION|>--- conflicted
+++ resolved
@@ -165,29 +165,9 @@
         # A `google.api.resource_reference` annotation is added.
         if not resource_ref_original and resource_ref_update:
             # Check whether the new resource reference is in the database.
-<<<<<<< HEAD
             resource_in_database = self._resource_in_database(resource_ref_update)
             # If the new resource reference is not in the database, breaking change.
             if not resource_in_database:
-=======
-            resource_in_database = True
-            if field_update.child_type and self.global_resources_update:
-                parent_resources = (
-                    self.global_resources_update.get_parent_resources_by_child_type(
-                        resource_ref_update.value.child_type
-                    )
-                )
-                if not parent_resources:
-                    resource_in_database = False
-            elif not field_update.child_type and self.global_resources_update:
-                resources = self.global_resources_update.get_resource_by_type(
-                    resource_ref_update.value.type
-                )
-                if not resources:
-                    resource_in_database = False
-            # If the new resource reference is not in the database, breaking change.
-            if not resource_in_database or not self.global_resources_update:
->>>>>>> c69a285b
                 self.finding_container.addFinding(
                     category=FindingCategory.RESOURCE_REFERENCE_ADDITION,
                     proto_file_name=field_update.proto_file_name,
@@ -298,16 +278,10 @@
                     resource_ref.child_type
                 )
             )
-<<<<<<< HEAD
-            if self.local_resource_update.value.type not in [
-                resource.value.type for resource in parent_resources
-            ]:
-=======
             if not any(
                 self.local_resource_update.value.type == resource.value.type
                 for resource in parent_resources
             ):
->>>>>>> c69a285b
                 return False
         elif self.local_resource_update.value.type != resource_ref.type:
             return False
