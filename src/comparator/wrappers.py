# Copyright 2020 Google LLC
#
# Licensed under the Apache License, Version 2.0 (the "License");
# you may not use this file except in compliance with the License.
# You may obtain a copy of the License at
#
#      https://www.apache.org/licenses/LICENSE-2.0
#
# Unless required by applicable law or agreed to in writing, software
# distributed under the License is distributed on an "AS IS" BASIS,
# WITHOUT WARRANTIES OR CONDITIONS OF ANY KIND, either express or implied.
# See the License for the specific language governing permissions and
# limitations under the License.

"""Module containing wrapper classes around meta-descriptors.

This module contains dataclasses which wrap the descriptor protos
defined in google/protobuf/descriptor.proto (which are descriptors that
describe descriptors).

"""

import dataclasses
import re
from collections import defaultdict
from google.api import field_behavior_pb2
from google.api import resource_pb2
from google.api import client_pb2
from google.api import annotations_pb2
from google.longrunning import operations_pb2
from google.protobuf import descriptor_pb2
from google.protobuf.descriptor_pb2 import FieldDescriptorProto
from src.comparator.resource_database import ResourceDatabase
from typing import Dict, Sequence, Optional, Tuple, cast


def _get_source_code_line(source_code_locations, path):
    if path not in source_code_locations:
        return f"No source code line can be identified by path {path}."
    # The line number in `span` is zero-based, +1 to get the actual line number in .proto file.
    return source_code_locations[path].span[0] + 1


class WithLocation:
    """Wrap the attribute with location information."""

    def __init__(self, value, source_code_locations, path, proto_file_name=None):
        self.value = value
        self.path = path
        self.source_code_locations = source_code_locations
        self.proto_file_name = proto_file_name

    @property
    def source_code_line(self):
        return _get_source_code_line(self.source_code_locations, self.path)


@dataclasses.dataclass(frozen=True)
class EnumValue:
    """Description of an enum value.

    enum_value_pb: the descriptor of EnumValue.
    proto_file_name: the proto file where the EnumValue exists.
    source_code_locations: the dictionary that contains all the sourceCodeInfo in the fileDescriptorSet.
    path: the path to the EnumValue, by querying the above dictionary using the path,
          we can get the location information.
    """

    enum_value_pb: descriptor_pb2.EnumValueDescriptorProto
    proto_file_name: str
    source_code_locations: Dict[Tuple[int, ...], descriptor_pb2.SourceCodeInfo.Location]
    path: Tuple[int]

    def __getattr__(self, name):
        return getattr(self.enum_value_pb, name)

    @property
    def source_code_line(self):
        """Return the start line number of EnumValue definition in the proto file."""
        return _get_source_code_line(self.source_code_locations, self.path)


@dataclasses.dataclass(frozen=True)
class Enum:
    """Description of an enum.

    enum_pb: the descriptor of Enum.
    proto_file_name: the proto file where the Enum exists.
    source_code_locations: the dictionary that contains all the sourceCodeInfo in the fileDescriptorSet.
    path: the path to the Enum, by querying the above dictionary using the path,
          we can get the location information.
    """

    enum_pb: descriptor_pb2.EnumDescriptorProto
    proto_file_name: str
    source_code_locations: Dict[Tuple[int, ...], descriptor_pb2.SourceCodeInfo.Location]
    path: Tuple[int]

    def __getattr__(self, name):
        return getattr(self.enum_pb, name)

    @property
    def values(self) -> Dict[int, EnumValue]:
        """Return EnumValues in this Enum.

        Returns:
            Dict[int, EnumValue]: EnumValue is identified by number.
        """
        return {
            enum_value.number: EnumValue(
                enum_value,
                self.proto_file_name,
                self.source_code_locations,
                # EnumDescriptorProto.value has field number 2.
                # So we append (2, value_index) to the path.
                self.path + (2, i),
            )
            for i, enum_value in enumerate(self.enum_pb.value)
        }

    @property
    def source_code_line(self):
        """Return the start line number of Enum definition in the proto file."""
        return _get_source_code_line(self.source_code_locations, self.path)


class Field:
    """Description of a field.

    field_pb: the descriptor of Field.
    proto_file_name: the proto file where the Field exists.
    source_code_locations: the dictionary that contains all the sourceCodeInfo in the fileDescriptorSet.
    path: the path to the Field, by querying the above dictionary using the path,
          we can get the location information.
    resource_database: global resource database that contains all file-level resource definitions
                           and message-level resource options.
    message_resource: message-level resource definition.
    api_version: the version of the API definition files.
    map_entry: type of the field if it is a map.
    """

    def __init__(
        self,
        field_pb: FieldDescriptorProto,
        proto_file_name: str,
        source_code_locations: Dict[
            Tuple[int, ...], descriptor_pb2.SourceCodeInfo.Location
        ],
        path: Tuple[int],
        resource_database: ResourceDatabase = None,
        message_resource: resource_pb2.ResourceDescriptor = None,
        api_version: str = None,
        map_entry=None,
    ):

        self.field_pb = field_pb
        self.proto_file_name = proto_file_name
        self.source_code_locations = source_code_locations
        self.path = path
        # We need the resource database information to determine if the removal or change
        # of the resource_reference annotation is breaking or not.
        self.resource_database = resource_database
        self.message_resource = message_resource
        self.api_version = api_version
        self.map_entry = map_entry

    def __getattr__(self, name):
        return getattr(self.field_pb, name)

    @property
    def name(self):
        """Return the name of the field."""
        return self.field_pb.name

    @property
    def number(self):
        """Return the number of the field."""
        return self.field_pb.number

    @property
    def repeated(self) -> bool:
        """Return True if this is a repeated field, False otherwise.

        Returns:
            bool: Whether this field is repeated.
        """
        # For proto3, only LABEL_REPEATED is explicitly specified which has a path.
        label_repeated = (
            FieldDescriptorProto().Label.Name(self.field_pb.label) == "LABEL_REPEATED"
        )
        # FieldDescriptorProto.label has field number 4.
        return WithLocation(
            label_repeated,
            self.source_code_locations,
            self.path + (4,) if label_repeated else self.path,
        )

    @property
    def required(self):
        """Return True if this field is required, False otherwise.

        Returns:
            bool: Whether this field is required in field_behavior annotation.
        """
        required = (
            field_behavior_pb2.FieldBehavior.Value("REQUIRED")
            in self.field_pb.options.Extensions[field_behavior_pb2.field_behavior]
        )
        # fmt: off
        return WithLocation(
            required,
            self.source_code_locations,
            # FieldOption has field number 8, field_behavior has field
            # number 1052. One field can have multiple behaviors and
            # required attribute has index 0.
            self.path + (8, 1052, 0),
        )
        # fmt: on

    @property
    def proto_type(self):
<<<<<<< HEAD
        """Return the proto type constant e.g. `enum`"""
=======
        """Return the proto type constant e.g. `TYPE_ENUM`"""
        # TODO(xiaozhenliu): convert proto type `TYPE_STRING` to `string`.
>>>>>>> 3ed4f259
        return WithLocation(
            FieldDescriptorProto()
            .Type.Name(self.field_pb.type)[len("TYPE_") :]
            .lower(),
            self.source_code_locations,
            # FieldDescriptorProto.type has field number 5.
            self.path + (5,),
        )

    @property
    def is_primitive_type(self):
        """Return true if the proto_type is primitive python type like `string`"""
        NON_PRIMITIVE_TYPE = ["enum", "message", "group"]
        return self.proto_type.value not in NON_PRIMITIVE_TYPE

    @property
    def is_map_type(self):
        """Return true if the field is map type."""
        return self.map_entry

    @property
    def is_map_type(self):
        """Return true if the field is map type."""
        return self.map_entry

    @property
    def type_name(self):
        """Return the type_name if the proto_type is not primitive, return `None` otherwise.
        For message and enum types, this is the name of full type like `.tutorial.example.Enum`"""
        return (
            None
            if self.is_primitive_type
            else WithLocation(
                # FieldDescriptorProto.type_name has field number 6.
                self.field_pb.type_name,
                self.source_code_locations,
                self.path + (6,),
            )
        )

    @property
    def map_entry_type(self):
<<<<<<< HEAD
        if self.is_map_type:
            key_type = (
                self.map_entry["key"].proto_type.value
                if self.map_entry["key"].is_primitive_type
                else self.map_entry["key"].type_name.value
            )
            value_type = (
                self.map_entry["value"].proto_type.value
                if self.map_entry["value"].is_primitive_type
                else self.map_entry["value"].type_name.value
            )
            return {"key": key_type, "value": value_type}
=======
        # Get the key and value type for the map entry.
        def get_type(name):
            field = self.map_entry[name]
            return (
                field.proto_type.value
                if field.is_primitive_type
                else field.type_name.value
            )

        if self.is_map_type:
            return {name: get_type(name) for name in ("key", "value")}
>>>>>>> 3ed4f259
        return None

    @property
    def oneof(self) -> bool:
        """Return if the field is in oneof"""
        return self.field_pb.HasField("oneof_index")

    @property
    def resource_reference(self) -> Optional[resource_pb2.ResourceReference]:
        """Return the resource_reference annotation of the field if any"""
        resource_ref = self.field_pb.options.Extensions[resource_pb2.resource_reference]
        if not resource_ref.type and not resource_ref.child_type:
            return None
        # FieldDescriptorProto.options has field number 8. And `resource_reference` takes field number 1055.
        # If the reference uses `type`, the field number is 1,
        # if the reference uses `child_type`, the field number is 2.
        resource_ref_path = (
            self.path + (8, 1055, 1) if resource_ref.type else self.path + (8, 1055, 2)
        )
        # In some proto definitions, the reference `type` and `child_type` share
        # the same field number 1055.
        if resource_ref_path not in self.source_code_locations:
            resource_ref_path = self.path + (8, 1055)
        return WithLocation(resource_ref, self.source_code_locations, resource_ref_path)

    @property
    def child_type(self) -> bool:
        """Return True if the resource_reference has child_type, False otherwise"""
        resource_ref = self.field_pb.options.Extensions[resource_pb2.resource_reference]
        return True if len(resource_ref.child_type) > 0 else False

    @property
    def source_code_line(self):
        """Return the start line number of Field definition in the proto file."""
        return _get_source_code_line(self.source_code_locations, self.path)


class Message:
    """Description of a message (defined with the ``message`` keyword).

    message_pb: the descriptor of Message.
    proto_file_name: the proto file where the Message exists.
    source_code_locations: the dictionary that contains all the sourceCodeInfo in the fileDescriptorSet.
    path: the path to the Message, by querying the above dictionary using the path,
          we can get the location information.
    resource_database: global resource database that contains all file-level resource definitions
                           and message-level resource options.
    api_version: the version of the API definition files.
    """

    def __init__(
        self,
        message_pb: descriptor_pb2.DescriptorProto,
        proto_file_name: str,
        source_code_locations: Dict[
            Tuple[int, ...], descriptor_pb2.SourceCodeInfo.Location
        ],
        path: Tuple[int],
        resource_database: ResourceDatabase = None,
        api_version: str = None,
    ):
        self.message_pb = message_pb
        self.proto_file_name = proto_file_name
        self.source_code_locations = source_code_locations
        self.path = path
        self.resource_database = resource_database
        self.api_version = api_version

    def __getattr__(self, name):
        return getattr(self.message_pb, name)

    @property
    def name(self) -> str:
        """Return the name of this message."""
        return self.message_pb.name

    @property
    def fields(self) -> Dict[int, Field]:
        """Return fields in this message.

        Returns:
            Dict[int, Field]: Field is identified by number.
        """
        fields_map = {}
        for i, field in enumerate(self.message_pb.field):
            # Convert field name to pascal case.
            # The auto-generated nested message uses the transformed
            # name of the field (name `first_field` is converted to `FirstFieldEntry`)
            field_map_entry_name = (
                field.name.replace("_", " ").title().replace(" ", "") + "Entry"
            )
            map_entry = (
                self.map_entries[field_map_entry_name]
                if field_map_entry_name in self.map_entries
                else None
            )
            fields_map[field.number] = Field(
                field_pb=field,
                proto_file_name=self.proto_file_name,
                source_code_locations=self.source_code_locations,
                path=self.path + (2, i),
                resource_database=self.resource_database,
                message_resource=self.resource,
                api_version=self.api_version,
                map_entry=map_entry,
            )
        return fields_map

    @property
    def nested_messages(self) -> Dict[str, "Message"]:
        """Return the nested messsages in the message. Message is identified by name."""
        # fmt: off
        return {
            message.name: Message(
                message,
                self.proto_file_name,
                self.source_code_locations,
                # DescriptorProto.nested_type has field number 3.
                # So we append (3, nested_message_index) to the path.
                self.path + (3, i,),
                self.resource_database,
            )
            # Exclude the auto-generated map_entries message, since
            # the generated message does not have real source code location.
            # Including those messages in the comparator will fail the source code
            # information extraction.
            for i, message in enumerate(self.message_pb.nested_type)
            if not message.options.map_entry
        }
        # fmt: on

    @property
    def map_entries(self) -> Dict[str, Dict[str, Field]]:
        # If the nested message is auto-generated map entry for the maps field,
        # the message name is fieldName + 'Entry', and it has two nested fields (key, value).
        #
        # For maps fields:
        # map<KeyType, ValueType> map_field = 1;
        # The parsed descriptor looks like:
        #    message MapFieldEntry {
        #        option map_entry = true;
        #        optional KeyType key = 1;
        #        optional ValueType value = 2;
        #    }
        #    repeated MapFieldEntry map_field = 1;
        map_entries = {}
        for message in self.message_pb.nested_type:
            if message.options.map_entry:
                fields = {field.name: field for field in message.field}
<<<<<<< HEAD
                if not fields["key"] or not fields["value"]:
=======
                if not {"key", "value"} <= fields.keys():
>>>>>>> 3ed4f259
                    raise TypeError(
                        "The auto-generated map entry message should have key and value fields."
                    )
                map_entries[message.name] = {
                    "key": Field(
                        field_pb=fields["key"],
                        source_code_locations=self.source_code_locations,
                        proto_file_name=self.proto_file_name,
                        path=self.path,
                    ),
                    "value": Field(
                        field_pb=fields["value"],
                        source_code_locations=self.source_code_locations,
                        proto_file_name=self.proto_file_name,
                        path=self.path,
                    ),
                }
        return map_entries

    @property
    def nested_enums(self) -> Dict[str, Enum]:
        """Return the nested enums in the message. Enum is identified by name."""
        # fmt: off
        return {
            enum.name: Enum(
                enum,
                self.proto_file_name,
                self.source_code_locations,
                # DescriptorProto.enum_type has field number 4.
                # So we append (4, nested_enum_index) to the path.
                self.path + (4, i),
            )
            for i, enum in enumerate(self.message_pb.enum_type)
        }
        # fmt: on

    @property
    def oneof_fields(self) -> Sequence[Field]:
        """Return the fields list that are in the oneof."""
        return [field for field in self.fields.values() if field.oneof]

    @property
    def resource(self) -> Optional[resource_pb2.ResourceDescriptor]:
        """If this message describes a resource, return the resource."""
        resource = self.message_pb.options.Extensions[resource_pb2.resource]
        if not resource.type or not resource.pattern:
            return None
        return WithLocation(
            resource,
            self.source_code_locations,
            # MessageOptions has field nnumber 7 and resource options
            # take the field number 1053.
            self.path + (7, 1053),
            self.proto_file_name,
        )

    @property
    def source_code_line(self):
        """Return the start line number of Message definition in the proto file."""
        return _get_source_code_line(self.source_code_locations, self.path)


class Method:
    """Description of a method (defined with the ``rpc`` keyword).

    method_pb: the descriptor of Method.
    messages_map: the map that contains all messages defined in the API definition files and
                  the dependencies. The key is message name, and value is the Message class.
    proto_file_name: the proto file where the Method exists.
    source_code_locations: the dictionary that contains all the sourceCodeInfo in the fileDescriptorSet.
    path: the path to the Method, by querying the above dictionary using the path,
          we can get the location information.
    """

    def __init__(
        self,
        method_pb: descriptor_pb2.MethodDescriptorProto,
        messages_map: Dict[str, Message],
        proto_file_name: str,
        source_code_locations: Dict[
            Tuple[int, ...], descriptor_pb2.SourceCodeInfo.Location
        ],
        path: Tuple[int],
    ):
        self.method_pb = method_pb
        self.messages_map = messages_map
        self.proto_file_name = proto_file_name
        self.source_code_locations = source_code_locations
        self.path = path

    @property
    def name(self):
        """Return the name of this method."""
        return self.method_pb.name

    @property
    def input(self):
        """Return the shortened input type of a method. We only need the name
        of the message to query in the messages_map.
        For example: `.example.v1.FooRequest` -> `FooRequest`
        """
        input_type = self.method_pb.input_type.rsplit(".", 1)[-1]
        # MethodDescriptorProto.input_type has field number 2
        return WithLocation(input_type, self.source_code_locations, self.path + (2,))

    @property
    def output(self):
        """Return the shortened output type of a method. We only need the name
        of the message to query in the messages_map.
        For example: `.example.v1.FooResponse` -> `FooResponse`

        If it is a longrunning method, just return `.google.longrunning.Operation`
        """
        output_type = (
            self.method_pb.output_type
            if self.longrunning
            else self.method_pb.output_type.rsplit(".", 1)[-1]
        )
        # MethodDescriptorProto.output_type has field number 3
        return WithLocation(output_type, self.source_code_locations, self.path + (3,))

    @property
    def longrunning(self) -> bool:
        """Return True if this is a longrunning method."""
        return self.method_pb.output_type.endswith(".google.longrunning.Operation")

    @property
    def client_streaming(self) -> bool:
        """Return True if this is a client-streamign method."""
        # MethodDescriptorProto.client_streaming has field number 5
        return WithLocation(
            self.method_pb.client_streaming,
            self.source_code_locations,
            self.path + (5,),
        )

    @property
    def server_streaming(self) -> bool:
        """Return True if this is a server-streaming method."""
        # MethodDescriptorProto.client_streaming has field number 6
        return WithLocation(
            self.method_pb.server_streaming,
            self.source_code_locations,
            self.path + (6,),
        )

    @property
    def paged_result_field(self) -> Optional[FieldDescriptorProto]:
        """Return the response pagination field if the method is paginated."""
        # (AIP 158) The response must not be a streaming response for a paginated method.
        if self.server_streaming.value:
            return None
        # If the output type is `google.longrunning.Operation`, the method is not paginated.
        if self.longrunning:
            return None
        if not self.messages_map or self.output.value not in self.messages_map:
            return None

        # API should provide a `string next_page_token` field in response messsage.
        # API should provide `int page_size` and `string page_token` fields in request message.
        # If the request field lacks any of the expected pagination fields,
        # then the method is not paginated.
        # Short message name e.g. .example.v1.FooRequest -> FooRequest
        response_message = self.messages_map[self.output.value]
        request_message = self.messages_map[self.input.value]
        response_fields_map = {f.name: f for f in response_message.fields.values()}
        request_fields_map = {f.name: f for f in request_message.fields.values()}

        for page_field in (
            (request_fields_map, "int32", "page_size"),
            (request_fields_map, "string", "page_token"),
            (response_fields_map, "string", "next_page_token"),
        ):
            field = page_field[0].get(page_field[2], None)
            if not field or field.proto_type.value != page_field[1]:
                return None

        # Return the first repeated field.
        # The field containing pagination results should be the first
        # field in the message and have a field number of 1.
        for field in response_fields_map.values():
            if field.repeated.value and field.number == 1:
                return field
        return None

    # fmt: off
    @property
    def lro_annotation(self):
        """Return the LRO operation_info annotation defined for this method."""
        # Skip the operations.proto because the `GetOperation` does not have LRO annotations.
        # Remove this condition will fail the service-annotation test in cli integration test.
        if not self.output.value.endswith("google.longrunning.Operation") or self.proto_file_name == "google/longrunning/operations.proto":
            return None
        op = self.method_pb.options.Extensions[operations_pb2.operation_info]
        if not op.response_type or not op.metadata_type:
            raise TypeError(
                f"rpc {self.name} returns a google.longrunning."
                "Operation, but is missing a response type or "
                "metadata type.",
            )
        lro_annotation = {
            "response_type": op.response_type,
            "metadata_type": op.metadata_type,
        }
        # MethodDescriptorProto.method_options has field number 4,
        # and MethodOptions.extensions[operation_info] has field number 1049.
        return WithLocation(
            lro_annotation,
            self.source_code_locations,
            self.path + (4, 1049),
        )

    @property
    def method_signatures(self) -> Optional[Sequence[str]]:
        """Return the signatures defined for this method."""
        signatures = self.method_pb.options.Extensions[client_pb2.method_signature]
        fields = [
            field.strip() for sig in signatures for field in sig.split(",") if field
        ]
        # MethodDescriptorProto.method_options has field number 4,
        # and MethodOptions.extensions[method_signature] has field number 1051.
        return WithLocation(
            fields,
            self.source_code_locations,
            self.path + (4, 1051, 0),
        )

    @property
    def http_annotation(self):
        """Return the http annotation defined for this method.
        The example return is:
        {'http_method': 'post', 'http_uri': '/v1/example:foo', 'http_body': '*'}

        return `None` if no http annotation exists.
        """
        http = self.method_pb.options.Extensions[annotations_pb2.http]
        potential_verbs = {
            "get": http.get,
            "put": http.put,
            "post": http.post,
            "delete": http.delete,
            "patch": http.patch,
            "custom": http.custom.path,
        }
        http_annotation = next(
            (
                {"http_method": verb, "http_uri": value, "http_body": http.body}
                for verb, value in potential_verbs.items()
                if value
            ),
            None,
        )
        # MethodDescriptorProto.method_options has field number 4,
        # and MethodOptions.extensions[http_annotation] has field number 72295728.
        return WithLocation(
            http_annotation,
            self.source_code_locations,
            self.path + (4, 72295728,)
        )
    # fmt: on

    @property
    def source_code_line(self):
        """Return the start line number of method definition in the proto file."""
        return _get_source_code_line(self.source_code_locations, self.path)


class Service:
    """Description of a service (defined with the ``service`` keyword).

    service_pb: the decriptor of service.
    messages_map: the map that contains all messages defined in the API definition files and
                  the dependencies. The key is message name, and value is the Message class.
    proto_file_name: the proto file where the Service exists.
    source_code_locations: the dictionary that contains all the sourceCodeInfo in the fileDescriptorSet.
    path: the path to the MethServiceod, by querying the above dictionary using the path,
          we can get the location information.
    api_version: the version of the API definition files.
    """

    def __init__(
        self,
        service_pb: descriptor_pb2.ServiceDescriptorProto,
        messages_map: Dict[str, Message],
        proto_file_name: str,
        source_code_locations: Dict[
            Tuple[int, ...], descriptor_pb2.SourceCodeInfo.Location
        ],
        path: Tuple[int],
        api_version: str = None,
    ):
        self.service_pb = service_pb
        self.messages_map = messages_map
        self.proto_file_name = proto_file_name
        self.source_code_locations = source_code_locations
        self.path = path
        self.api_version = api_version

    @property
    def name(self):
        """Return the name of the service."""
        return self.service_pb.name

    @property
    def methods(self) -> Dict[str, Method]:
        """Return the methods defined in the service. Method is identified by name."""
        # fmt: off
        return {
            method.name: Method(
                method,
                self.messages_map,
                self.proto_file_name,
                self.source_code_locations,
                # ServiceDescriptorProto.method has field number 2.
                # So we append (2, method_index) to the path.
                self.path + (2, i,),
            )
            for i, method in enumerate(self.service_pb.method)
        }
        # fmt: on

    @property
    def host(self) -> Optional[str]:
        """Return the hostname for this service, if specified.

        Returns:
            str: The hostname, with no protocol and no trailing ``/``.
        """
        if not self.service_pb.options.Extensions[client_pb2.default_host]:
            return None
        default_host = self.service_pb.options.Extensions[client_pb2.default_host]
        return WithLocation(
            value=default_host,
            source_code_locations=self.source_code_locations,
            # The ServiceOptions has field number 3, and default
            # host option has field number 1049.
            path=self.path + (3, 1049),
            proto_file_name=self.proto_file_name,
        )

    @property
    def oauth_scopes(self) -> Optional[Sequence[str]]:
        """Return a sequence of oauth scopes, if applicable.

        Returns:
            Sequence[str]: A sequence of OAuth scopes.
        """
        # fmt: off
        oauth_scopes = []
        for scope in self.service_pb.options.Extensions[client_pb2.oauth_scopes].split(","):
            if scope:
                oauth_scopes.append(
                    WithLocation(
                        scope.strip(),
                        self.source_code_locations,
                        self.path + (3, 1050),
                    )
                )

        return oauth_scopes
        # fmt: on

    @property
    def source_code_line(self):
        """Return the start line number of service definition in the proto file."""
        return _get_source_code_line(self.source_code_locations, self.path)


class FileSet:
    """Description of a fileSet.

    file_set_pb: The FileDescriptorSet object that is obtained by proto compiler.
    """

    def __init__(
        self,
        file_set_pb: descriptor_pb2.FileDescriptorSet,
    ):
        # The default value for every language package option is a dict.
        # whose key is the option str, and value is the WithLocation object with
        # sourec code information.
        self.file_set_pb = file_set_pb
        # Create source code location map, key is the file name, value is the
        # source code information of every field.
        source_code_locations_map = self._get_source_code_locations_map()
        # Register all resources in the database.
        self.resources_database = self._get_resource_database(source_code_locations_map)
        # Get API version from definition files.
        self.api_version = self._get_api_version()
        # Get all messages in the map.
        self.messages_map = self._get_messages_map(source_code_locations_map)

        self.packaging_options_map = defaultdict(dict)
        self.services_map: Dict[str, Service] = {}
        self.enums_map: Dict[str, Enum] = {}
        path = ()
        for fd in file_set_pb.file:
            source_code_locations = source_code_locations_map[fd.name]
            # Create packaging options map and duplicate the per-language rules for namespaces.
            self._get_packaging_options_map(
                fd.options, fd.name, source_code_locations, path + (8,)
            )
            # fmt: off
            # FileDescriptorProto.service has field number 6
            self.services_map.update(
                (
                    service.name,
                    Service(
                        service,
                        self.messages_map,
                        fd.name,
                        source_code_locations,
                        path + (6, i,),
                        self.api_version,
                    ),
                )
                for i, service in enumerate(fd.service)
            )
            # FileDescriptorProto.service has field number 5
            self.enums_map.update(
                (
                    enum.name,
                    Enum(
                        enum,
                        fd.name,
                        source_code_locations,
                        path + (5, i,),
                    ),
                )
                for i, enum in enumerate(fd.enum_type)
            )
            # fmt: on

    def _get_messages_map(self, source_code_locations_map) -> Dict[str, Message]:
        messages_map: Dict[str, Message] = {}
        for fd in self.file_set_pb.file:
            source_code_locations = source_code_locations_map[fd.name]
            # FileDescriptorProto.message_type has field number 4.
            messages_map.update(
                (
                    message.name,
                    Message(
                        message,
                        fd.name,
                        source_code_locations,
                        (
                            4,
                            i,
                        ),
                        self.resources_database,
                        self.api_version,
                    ),
                )
                for i, message in enumerate(fd.message_type)
            )
        return messages_map

    def _get_api_version(self) -> Optional[str]:
        dependency_map: Dict[str, Sequence[str]] = defaultdict(list)
        for fd in self.file_set_pb.file:
            # Put the fileDescriptor and its dependencies to the dependency map.
            for dep in fd.dependency:
                dependency_map[dep].append(fd)
        # Find the root API definition file.
        version = r"(?P<version>v[0-9]+(p[0-9]+)?((alpha|beta)[0-9]*)?)"
        for f, deps in dependency_map.items():
            for dep in deps:
                if dep.name not in dependency_map:
                    match = re.search(version, dep.package)
                    return match.group() if match else None
        package = self.file_set_pb.file[0].package
        return re.search(version, package).group()

    def _get_source_code_locations_map(
        self,
    ) -> Dict[str, Dict[Tuple[int, ...], descriptor_pb2.SourceCodeInfo.Location]]:
        source_code_locations_map = {}
        for fd in self.file_set_pb.file:
            # Iterate over the source_code_info and place it into a dictionary.
            #
            # The comments in protocol buffers are sorted by a concept called
            # the "path", which is a sequence of integers described in more
            # detail below; this code simply shifts from a list to a dict,
            # with tuples of paths as the dictionary keys.
            source_code_locations = {
                tuple(location.path): location
                for location in fd.source_code_info.location
            }
            source_code_locations_map[fd.name] = source_code_locations
        return source_code_locations_map

    def _get_resource_database(
        self,
        source_code_locations_map: Dict[
            str, Dict[Tuple[int, ...], descriptor_pb2.SourceCodeInfo.Location]
        ],
    ):
        resources_database = ResourceDatabase()
        for fd in self.file_set_pb.file:
            source_code_locations = source_code_locations_map[fd.name]
            # Register file-level resource definitions in database.
            for i, resource in enumerate(
                fd.options.Extensions[resource_pb2.resource_definition]
            ):
                # The file option has field number 8, resource definition has
                # field number 1053, and the index of the resource should be
                # appended to the resource path.
                resource_path = (8, 1053, i)
                resources_database.register_resource(
                    WithLocation(
                        resource, source_code_locations, resource_path, fd.name
                    )
                )
            # Register message-level resource definitions in database.
            # Put first layer message in stack and iterate them for nested messages.
            message_stack = [
                # The messages in file has field number 4, the index of the messasge
                # should be appended to the resource path. Message option has field
                # number 7, and resource option has field number 1053.
                WithLocation(message, source_code_locations, (4, i, 7, 1053), fd.name)
                for i, message in enumerate(fd.message_type)
            ]

            while message_stack:
                message_with_location = message_stack.pop()
                message = message_with_location.value
                resource = message.options.Extensions[resource_pb2.resource]
                if resource.type and resource.pattern:
                    resources_database.register_resource(
                        WithLocation(
                            resource,
                            source_code_locations,
                            message_with_location.path,
                            fd.name,
                        )
                    )
                for i, nested_message in enumerate(message.nested_type):
                    # Nested message has field number 3, and index of the
                    # nested message is appended to the resource path.
                    # fmt: off
                    resource_path = message_with_location.path + (3,i,)
                    message_stack.append(
                        WithLocation(
                            nested_message,
                            source_code_locations,
                            resource_path,
                            fd.name,
                        )
                    )
                    # fmt: on

        return resources_database

    def _get_packaging_options_map(
        self,
        file_options: descriptor_pb2.FileOptions,
        proto_file_name: str,
        source_code_locations: Dict[
            Tuple[int, ...], descriptor_pb2.SourceCodeInfo.Location
        ],
        path: Tuple[int],
    ):
        # The minor version updates are allowed, for example
        # `java_package = "com.pubsub.v1"` is updated to `java_package = "com.pubsub.v1beta1".
        # But update between two stable versions (e.g. v1 to v2) is not permitted.
        packaging_options_path = {
            "java_package": (1,),
            "java_outer_classname": (8,),
            "csharp_namespace": (37,),
            "go_package": (11,),
            "swift_prefix": (39,),
            "php_namespace": (41,),
            "php_metadata_namespace": (44,),
            "php_class_prefix": (40,),
            "ruby_package": (45,),
        }
        # Put default empty set for every packaging options.
        for option in packaging_options_path.keys():
            if getattr(file_options, option) != "":
                self.packaging_options_map[option][
                    getattr(file_options, option)
                ] = WithLocation(
                    getattr(file_options, option),
                    source_code_locations,
                    path + packaging_options_path[option],
                    proto_file_name,
                )<|MERGE_RESOLUTION|>--- conflicted
+++ resolved
@@ -219,12 +219,7 @@
 
     @property
     def proto_type(self):
-<<<<<<< HEAD
         """Return the proto type constant e.g. `enum`"""
-=======
-        """Return the proto type constant e.g. `TYPE_ENUM`"""
-        # TODO(xiaozhenliu): convert proto type `TYPE_STRING` to `string`.
->>>>>>> 3ed4f259
         return WithLocation(
             FieldDescriptorProto()
             .Type.Name(self.field_pb.type)[len("TYPE_") :]
@@ -267,20 +262,6 @@
 
     @property
     def map_entry_type(self):
-<<<<<<< HEAD
-        if self.is_map_type:
-            key_type = (
-                self.map_entry["key"].proto_type.value
-                if self.map_entry["key"].is_primitive_type
-                else self.map_entry["key"].type_name.value
-            )
-            value_type = (
-                self.map_entry["value"].proto_type.value
-                if self.map_entry["value"].is_primitive_type
-                else self.map_entry["value"].type_name.value
-            )
-            return {"key": key_type, "value": value_type}
-=======
         # Get the key and value type for the map entry.
         def get_type(name):
             field = self.map_entry[name]
@@ -292,7 +273,6 @@
 
         if self.is_map_type:
             return {name: get_type(name) for name in ("key", "value")}
->>>>>>> 3ed4f259
         return None
 
     @property
@@ -442,11 +422,7 @@
         for message in self.message_pb.nested_type:
             if message.options.map_entry:
                 fields = {field.name: field for field in message.field}
-<<<<<<< HEAD
-                if not fields["key"] or not fields["value"]:
-=======
                 if not {"key", "value"} <= fields.keys():
->>>>>>> 3ed4f259
                     raise TypeError(
                         "The auto-generated map entry message should have key and value fields."
                     )
