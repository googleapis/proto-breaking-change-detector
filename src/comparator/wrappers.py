--- conflicted
+++ resolved
@@ -725,13 +725,9 @@
         source_code_locations_map = self._get_source_code_locations_map()
         # Register all resources in the database.
         self.resources_database = self._get_resource_database(source_code_locations_map)
-<<<<<<< HEAD
-        self.api_version = self._get_api_version()
-=======
         # Get API version from definition files.
         self.api_version = self._get_api_version()
         # Get all messages in the map.
->>>>>>> 7453baed
         self.messages_map = self._get_messages_map(source_code_locations_map)
 
         self.packaging_options_map = defaultdict(dict)
