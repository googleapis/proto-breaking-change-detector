--- conflicted
+++ resolved
@@ -676,11 +676,7 @@
         self.enums_map: Dict[str, Enum] = {}
         self.resources_database = ResourceDatabase()
         self.file_set_pb = file_set_pb
-<<<<<<< HEAD
         self.api_version = self._get_api_version(file_set_pb)
-=======
-        dependency_map: Dict[str, Sequence[str]] = defaultdict(list)
->>>>>>> 2b3bc029
         path = ()
         for fd in file_set_pb.file:
             # Iterate over the source_code_info and place it into a dictionary.
