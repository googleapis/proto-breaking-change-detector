--- conflicted
+++ resolved
@@ -5,53 +5,29 @@
 
 class EnumValueComparator:
     def __init__(
-<<<<<<< HEAD
         self,
         enum_value_original: EnumValueDescriptorProto,
         enum_value_update: EnumValueDescriptorProto
-     ):
-=======
-            self,
-            enum_value_original: EnumValueDescriptorProto,
-            enum_value_update: EnumValueDescriptorProto):
->>>>>>> f6da2311
+    ):
         self.enum_value_original = enum_value_original
         self.enum_value_update = enum_value_update
 
     def compare(self):
         # 1. Original EnumValue is None, then a new EnumValue is added.
         if self.enum_value_original is None:
-<<<<<<< HEAD
-            msg = 'A new EnumValue {self.enum_value_update.name} is added.'
+            msg = 'A new EnumValue {} is added.'.format(
+                self.enum_value_update.name)
             FindingContainer.addFinding(
-               FindingCategory.ENUM_VALUE_ADDITION, "", msg, False)
-        # 2. Updated EnumValue is None, then the original EnumValue is removed.
-        elif self.enum_value_update is None:
-            msg = 'An EnumValue {self.enum_value_original.name} is removed'
-            FindingContainer.addFinding(
-               FindingCategory.ENUM_VALUE_REMOVAL, "", msg, True)
-        # 3. Both EnumValueDescriptors are existing, check if the name
-        # is changed.
-        elif self.enum_value_original.name != self.enum_value_update.name:
-            msg = 'Name of the EnumValue is changed, the original is ' \
-               '{self.enum_value_original.name}, but the updated is ' \
-               '{self.enum_value_update.name}'
-            FindingContainer.addFinding(
-=======
-           msg = 'A new EnumValue {} is added.'.format(
-               self.enum_value_update.name)
-           FindingContainer.addFinding(
-               FindingCategory.ENUM_VALUE_ADDITION, "", msg, False)
+                FindingCategory.ENUM_VALUE_ADDITION, "", msg, False)
         # 2. If updated EnumValue is None, then the original EnumValue is removed.
         elif self.enum_value_update is None:
-           msg = ('An EnumValue {} is removed'.format(
-               self.enum_value_original.name))
-           FindingContainer.addFinding(
-               FindingCategory.ENUM_VALUE_REMOVAL, "", msg, True)
+            msg = ('An EnumValue {} is removed'.format(
+                self.enum_value_original.name))
+            FindingContainer.addFinding(
+                FindingCategory.ENUM_VALUE_REMOVAL, "", msg, True)
         # 3. If both EnumValueDescriptors are existing, check if the name is changed.
         elif self.enum_value_original.name != self.enum_value_update.name:
-           msg = ('Name of the EnumValue is changed, the original is {}, but the updated is {}'.format(
-               self.enum_value_original.name, self.enum_value_update.name))
-           FindingContainer.addFinding(
->>>>>>> f6da2311
-               FindingCategory.ENUM_VALUE_NAME_CHANGE, "", msg, True)+            msg = ('Name of the EnumValue is changed, the original is {}, but the updated is {}'.format(
+                self.enum_value_original.name, self.enum_value_update.name))
+            FindingContainer.addFinding(
+                FindingCategory.ENUM_VALUE_NAME_CHANGE, "", msg, True)