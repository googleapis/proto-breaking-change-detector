from google.protobuf.descriptor_pb2 import EnumValueDescriptorProto
from src.findings.finding_container import FindingContainer
from src.findings.utils import FindingCategory


class EnumValueComparator:
    def __init__(
        self,
        enum_value_original: EnumValueDescriptorProto,
        enum_value_update: EnumValueDescriptorProto,
    ):
        self.enum_value_original = enum_value_original
        self.enum_value_update = enum_value_update

    def compare(self):
        # 1. Original EnumValue is None, then a new EnumValue is added.
        if self.enum_value_original is None:
<<<<<<< HEAD
            msg = f"A new EnumValue {self.enum_value_update.name} is added."
            FindingContainer.addFinding(
                FindingCategory.ENUM_VALUE_ADDITION, "", msg, False
            )
        # 2. Updated EnumValue is None, then the original EnumValue is removed.
        elif self.enum_value_update is None:
            msg = f"An EnumValue {self.enum_value_original.name} is removed"
            FindingContainer.addFinding(
                FindingCategory.ENUM_VALUE_REMOVAL, "", msg, True
            )
        # 3. Both EnumValueDescriptors are existing, check if the name
        # is changed.
=======
            msg = "A new EnumValue {} is added.".format(self.enum_value_update.name)
            FindingContainer.addFinding(
                FindingCategory.ENUM_VALUE_ADDITION, "", msg, False
            )
        # 2. If updated EnumValue is None, then the original EnumValue is removed.
        elif self.enum_value_update is None:
            msg = "An EnumValue {} is removed".format(self.enum_value_original.name)
            FindingContainer.addFinding(
                FindingCategory.ENUM_VALUE_REMOVAL, "", msg, True
            )
        # 3. If both EnumValueDescriptors are existing, check if the name is changed.
>>>>>>> 08cf1300
        elif self.enum_value_original.name != self.enum_value_update.name:
            msg = "Name of the EnumValue is changed, the original is {}, but the updated is {}".format(
                self.enum_value_original.name, self.enum_value_update.name
            )
            FindingContainer.addFinding(
                FindingCategory.ENUM_VALUE_NAME_CHANGE, "", msg, True
            )<|MERGE_RESOLUTION|>--- conflicted
+++ resolved
@@ -15,20 +15,6 @@
     def compare(self):
         # 1. Original EnumValue is None, then a new EnumValue is added.
         if self.enum_value_original is None:
-<<<<<<< HEAD
-            msg = f"A new EnumValue {self.enum_value_update.name} is added."
-            FindingContainer.addFinding(
-                FindingCategory.ENUM_VALUE_ADDITION, "", msg, False
-            )
-        # 2. Updated EnumValue is None, then the original EnumValue is removed.
-        elif self.enum_value_update is None:
-            msg = f"An EnumValue {self.enum_value_original.name} is removed"
-            FindingContainer.addFinding(
-                FindingCategory.ENUM_VALUE_REMOVAL, "", msg, True
-            )
-        # 3. Both EnumValueDescriptors are existing, check if the name
-        # is changed.
-=======
             msg = "A new EnumValue {} is added.".format(self.enum_value_update.name)
             FindingContainer.addFinding(
                 FindingCategory.ENUM_VALUE_ADDITION, "", msg, False
@@ -40,7 +26,6 @@
                 FindingCategory.ENUM_VALUE_REMOVAL, "", msg, True
             )
         # 3. If both EnumValueDescriptors are existing, check if the name is changed.
->>>>>>> 08cf1300
         elif self.enum_value_original.name != self.enum_value_update.name:
             msg = "Name of the EnumValue is changed, the original is {}, but the updated is {}".format(
                 self.enum_value_original.name, self.enum_value_update.name
