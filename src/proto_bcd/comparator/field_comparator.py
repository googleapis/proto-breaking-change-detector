# Copyright 2020 Google LLC
#
# Licensed under the Apache License, Version 2.0 (the "License");
# you may not use this file except in compliance with the License.
# You may obtain a copy of the License at
#
#      https://www.apache.org/licenses/LICENSE-2.0
#
# Unless required by applicable law or agreed to in writing, software
# distributed under the License is distributed on an "AS IS" BASIS,
# WITHOUT WARRANTIES OR CONDITIONS OF ANY KIND, either express or implied.
# See the License for the specific language governing permissions and
# limitations under the License.

from proto_bcd.findings.finding_container import FindingContainer
from proto_bcd.findings.finding_category import (
    FindingCategory,
    ConventionalCommitTag,
)
from proto_bcd.comparator.wrappers import Field
<<<<<<< HEAD
from proto_bcd.comparator.wrappers import get_location
=======
from proto_bcd.comparator.wrappers import FORMAT_UNSPECIFIED
>>>>>>> 461206c2


class FieldComparator:
    # resource_database: global resource database that contains all file-level resource definitions
    #                    and message-level resource options.
    # message_resource: message-level resource definition.
    # We need the resource database information to determine if the resource_reference
    # annotation removal or change is breaking or not.
    def __init__(
        self,
        field_original: Field,
        field_update: Field,
        finding_container: FindingContainer,
        context: str,
    ):
        self.field_original = field_original
        self.field_update = field_update
        self.finding_container = finding_container
        self.context = context

    def compare(self):
        # 1. If original FieldDescriptor is None, then a
        # new FieldDescriptor is added.
        if self.field_original is None:
            self.finding_container.add_finding(
                category=FindingCategory.FIELD_ADDITION,
                proto_file_name=self.field_update.proto_file_name,
                source_code_line=self.field_update.source_code_line,
                subject=self.field_update.name,
                context=self.context,
                conventional_commit_tag=ConventionalCommitTag.FEAT,
            )
            return

        # 2. If updated FieldDescriptor is None, then
        # the original FieldDescriptor is removed.
        if self.field_update is None:
            self.finding_container.add_finding(
                category=FindingCategory.FIELD_REMOVAL,
                proto_file_name=self.field_original.proto_file_name,
                source_code_line=self.field_original.source_code_line,
                subject=self.field_original.name,
                context=self.context,
                conventional_commit_tag=ConventionalCommitTag.FIX_BREAKING,
            )
            return

        # 3. If both FieldDescriptors are existing, check
        # if the name is changed.
        if self.field_original.name != self.field_update.name:
            self.finding_container.add_finding(
                category=FindingCategory.FIELD_NAME_CHANGE,
                proto_file_name=self.field_update.proto_file_name,
                source_code_line=self.field_update.source_code_line,
                oldsubject=self.field_original.name,
                subject=self.field_update.name,
                context=self.context,
                conventional_commit_tag=ConventionalCommitTag.FIX_BREAKING,
                extra_info=self.field_original.nested_path,
            )
            return

        # 4. If the FieldDescriptors have the same name, check if the
        # repeated state of them stay the same.
        if self.field_original.repeated.value != self.field_update.repeated.value:
            self.finding_container.add_finding(
                category=FindingCategory.FIELD_REPEATED_CHANGE,
                proto_file_name=self.field_update.proto_file_name,
                source_code_line=self.field_update.repeated.source_code_line,
                subject=self.field_update.name,
                context=self.context,
                conventional_commit_tag=ConventionalCommitTag.FIX_BREAKING,
                extra_info=self.field_update.nested_path,
            )
        # Field option change from optional to required is breaking.
        if not self.field_original.required.value and self.field_update.required.value:
            self.finding_container.add_finding(
                category=FindingCategory.FIELD_BEHAVIOR_CHANGE,
                proto_file_name=self.field_update.proto_file_name,
                source_code_line=self.field_update.required.source_code_line,
                subject=self.field_update.name,
                context=self.context,
                conventional_commit_tag=ConventionalCommitTag.FIX_BREAKING,
                extra_info=self.field_update.nested_path
                + ["(google.api.field_behavior)"],
            )
        # 5. Check the type of the field.
        if self.field_original.proto_type.value != self.field_update.proto_type.value:
            self.finding_container.add_finding(
                category=FindingCategory.FIELD_TYPE_CHANGE,
                proto_file_name=self.field_update.proto_file_name,
                source_code_line=self.field_update.proto_type.source_code_line,
                subject=self.field_update.name,
                context=self.context,
                oldtype=self.field_original.proto_type.value,
                type=self.field_update.proto_type.value,
                conventional_commit_tag=ConventionalCommitTag.FIX_BREAKING,
                extra_info=self.field_update.nested_path,
            )
        # If field has the same primitive type, then the type should be identical.
        # If field has the same non-primitive type like `TYPE_ENUM`.
        # Check the type_name of the field.
        elif self.field_original.type_name and (
            self.field_original.type_name.value != self.field_update.type_name.value
        ):
            # Version update is allowed here, for example from `.example.v1.Enum` to `.example.v1beta1.Enum`.
            # But from `.example.v1.Enum` to `.example.v2.EnumUpdate` is breaking.
            transformed_type_name = self._transformed_type_name(
                self.field_original.type_name.value
            )
            if (
                not transformed_type_name
                or transformed_type_name != self.field_update.type_name.value
            ):
                self.finding_container.add_finding(
                    category=FindingCategory.FIELD_TYPE_CHANGE,
                    proto_file_name=self.field_update.proto_file_name,
                    source_code_line=self.field_update.type_name.source_code_line,
                    subject=self.field_original.name,
                    context=self.context,
                    oldtype=self.field_original.type_name.value,
                    type=self.field_update.type_name.value,
                    conventional_commit_tag=ConventionalCommitTag.FIX_BREAKING,
                    extra_info=self.field_update.nested_path,
                )
        # If the fields have the same type_name, but they are map type,
        # the key type and value type should also be identical.
        elif self.field_original.type_name:
            if self.field_original.is_map_type and not self.field_update.is_map_type:
                key_original = self.field_original.map_entry_type["key"]
                value_original = self.field_original.map_entry_type["value"]
                self.finding_container.add_finding(
                    category=FindingCategory.FIELD_TYPE_CHANGE,
                    proto_file_name=self.field_update.proto_file_name,
                    source_code_line=self.field_update.type_name.source_code_line,
                    subject=self.field_original.name,
                    context=self.context,
                    oldtype=f"map<{key_original}, {value_original}>",
                    type=self.field_update.type_name.value,
                    conventional_commit_tag=ConventionalCommitTag.FIX_BREAKING,
                    extra_info=self.field_update.nested_path,
                )
            elif not self.field_original.is_map_type and self.field_update.is_map_type:
                key_update = self.field_update.map_entry_type["key"]
                value_update = self.field_update.map_entry_type["value"]
                self.finding_container.add_finding(
                    category=FindingCategory.FIELD_TYPE_CHANGE,
                    proto_file_name=self.field_update.proto_file_name,
                    source_code_line=self.field_update.type_name.source_code_line,
                    subject=self.field_original.name,
                    context=self.context,
                    oldtype=self.field_original.type_name.value,
                    type=f"map<{key_update}, {value_update}>",
                    conventional_commit_tag=ConventionalCommitTag.FIX_BREAKING,
                    extra_info=self.field_update.nested_path,
                )
            # Both fields are map types, compare the key and value type.
            elif self.field_original.is_map_type and self.field_update.is_map_type:
                key_original = self.field_original.map_entry_type["key"]
                value_original = self.field_original.map_entry_type["value"]
                key_update = self.field_update.map_entry_type["key"]
                value_update = self.field_update.map_entry_type["value"]
                # If either the key, value is not primitive type, then it should allow
                # minor version updates.
                identical_key_type = (
                    key_original == key_update
                    or self._transformed_type_name(key_original) == key_update
                )
                identical_value_type = (
                    value_original == value_update
                    or self._transformed_type_name(value_original) == value_update
                )
                if not (identical_key_type and identical_value_type):
                    self.finding_container.add_finding(
                        category=FindingCategory.FIELD_TYPE_CHANGE,
                        proto_file_name=self.field_update.proto_file_name,
                        source_code_line=self.field_update.type_name.source_code_line,
                        subject=self.field_original.name,
                        context=self.context,
                        oldtype=f"map<{key_original}, {value_original}>",
                        type=f"map<{key_update}, {value_update}>",
                        conventional_commit_tag=ConventionalCommitTag.FIX_BREAKING,
                        extra_info=self.field_update.nested_path,
                    )

        # 6. Check the oneof state of the field.
        if self.field_original.oneof != self.field_update.oneof:
            proto_file_name = self.field_update.proto_file_name
            source_code_line = self.field_update.source_code_line
            if self.field_original.oneof:
                self.finding_container.add_finding(
                    category=FindingCategory.FIELD_ONEOF_MOVE_OUT,
                    proto_file_name=proto_file_name,
                    source_code_line=source_code_line,
                    subject=self.field_original.name,
                    context=self.context,
                    conventional_commit_tag=ConventionalCommitTag.FIX_BREAKING,
                    extra_info=self.field_update.nested_path,
                )
            else:
                if self.field_update.proto3_optional:
                    # Optional primitive fields are implemented as single member
                    # oneofs. In this case, we treat it as just a change in
                    # `optional` option.
                    self.finding_container.add_finding(
                        category=FindingCategory.FIELD_PROTO3_OPTIONAL_CHANGE,
                        proto_file_name=proto_file_name,
                        source_code_line=source_code_line,
                        subject=self.field_original.name,
                        context=self.context,
                        conventional_commit_tag=ConventionalCommitTag.FIX_BREAKING,
                        extra_info=self.field_update.nested_path,
                    )
                else:
                    self.finding_container.add_finding(
                        category=FindingCategory.FIELD_ONEOF_MOVE_IN,
                        proto_file_name=proto_file_name,
                        source_code_line=source_code_line,
                        subject=self.field_original.name,
                        context=self.context,
                        conventional_commit_tag=ConventionalCommitTag.FIX_BREAKING,
                        extra_info=self.field_update.nested_path,
                    )
        # 7. Check the proto3_optional state of the field.
        elif (
            self.field_original.oneof
            and self.field_original.proto3_optional != self.field_update.proto3_optional
        ):
            self.finding_container.add_finding(
                category=FindingCategory.FIELD_PROTO3_OPTIONAL_CHANGE,
                proto_file_name=self.field_update.proto_file_name,
                source_code_line=self.field_update.source_code_line,
                subject=self.field_original.name,
                context=self.context,
                conventional_commit_tag=ConventionalCommitTag.FIX_BREAKING,
                extra_info=self.field_update.nested_path,
            )

        # 8. Check `google.api.resource_reference` annotation.
        self._compare_resource_reference()

<<<<<<< HEAD
        # 9. Check comments
        if self.field_original and self.field_update:
            original_location = get_location(self.field_original)
            update_location = get_location(self.field_update)
            if (
                original_location.leading_comments != update_location.leading_comments
                or original_location.trailing_comments
                != update_location.trailing_comments
            ):
                self.finding_container.add_finding(
                    category=FindingCategory.FIELD_COMMENT_CHANGE,
                    proto_file_name=self.field_update.proto_file_name,
                    source_code_line=self.field_update.source_code_line,
                    subject=self.field_original.name,
                    context=self.context,
                    conventional_commit_tag=ConventionalCommitTag.DOCS,
                    extra_info=self.field_update.nested_path,
                )
=======
        # 9. Field changing a field format is breaking.
        if (
            self.field_original.fieldInfo.value.format != FORMAT_UNSPECIFIED
            and self.field_original.fieldInfo.value.format
            != self.field_update.fieldInfo.value.format
        ):
            self.finding_container.add_finding(
                category=FindingCategory.FIELD_FORMAT_CHANGE,
                proto_file_name=self.field_update.proto_file_name,
                source_code_line=self.field_update.required.source_code_line,
                subject=self.field_update.name,
                context=self.context,
                conventional_commit_tag=ConventionalCommitTag.FIX_BREAKING,
                extra_info=self.field_update.nested_path
                + ["(google.api.field_info).format"],
            )
>>>>>>> 461206c2

    def _compare_resource_reference(self):
        field_original = self.field_original
        field_update = self.field_update
        resource_ref_original = field_original.resource_reference
        resource_ref_update = field_update.resource_reference
        # No resource_reference annotations found for the field in both versions.
        if not resource_ref_original and not resource_ref_update:
            return
        # A `google.api.resource_reference` annotation is added.
        if not resource_ref_original and resource_ref_update:
            self.finding_container.add_finding(
                category=FindingCategory.RESOURCE_REFERENCE_ADDITION,
                proto_file_name=field_update.proto_file_name,
                source_code_line=resource_ref_update.source_code_line,
                subject=field_original.name,
                context=self.context,
                conventional_commit_tag=ConventionalCommitTag.FEAT,
                extra_info=self.field_update.nested_path
                + ["(google.api.resource_reference)"],
            )
            return
        # Resource annotation is removed, check if it is added as a message resource.
        if resource_ref_original and not resource_ref_update:
            if not self._resource_ref_in_local(resource_ref_original.value):
                self.finding_container.add_finding(
                    category=FindingCategory.RESOURCE_REFERENCE_REMOVAL,
                    proto_file_name=field_original.proto_file_name,
                    source_code_line=resource_ref_original.source_code_line,
                    subject=field_original.name,
                    context=self.context,
                    conventional_commit_tag=ConventionalCommitTag.FIX_BREAKING,
                )
            else:
                # TODO(@alexander-fenster): this looks suspicious, need to write tests and provide the correct message
                self.finding_container.add_finding(
                    category=FindingCategory.RESOURCE_REFERENCE_MOVED,
                    proto_file_name=field_original.proto_file_name,
                    source_code_line=resource_ref_original.source_code_line,
                    subject=field_original.name,
                    context=self.context,
                    conventional_commit_tag=ConventionalCommitTag.FEAT,
                )
            return
        # Resource annotation is both existing in the field for original and update versions.
        # They both use `type` or `child_type`.
        if field_original.child_type == field_update.child_type:
            original_type = (
                resource_ref_original.value.type
                or resource_ref_original.value.child_type
            )
            update_type = (
                resource_ref_update.value.type or resource_ref_update.value.child_type
            )
            if original_type != update_type:
                self.finding_container.add_finding(
                    category=FindingCategory.RESOURCE_REFERENCE_CHANGE,
                    proto_file_name=field_update.proto_file_name,
                    source_code_line=resource_ref_update.source_code_line,
                    subject=field_original.name,
                    context=self.context,
                    oldtype=original_type,
                    type=update_type,
                    conventional_commit_tag=ConventionalCommitTag.FIX_BREAKING,
                    extra_info=self.field_update.nested_path
                    + ["(google.api.resource_reference)", f"{update_type}"],
                )
            return
        # The `type` is changed to `child_type` or `child_type` is changed to `type`, but
        # resulting referenced resource patterns can be resolved to be identical,
        # in that case it is not considered breaking.
        # Register the message-level resource into the global resource database,
        # so that we can query the parent resources for child_type.
        if field_original.child_type:
            self._is_parent_type(
                resource_ref_original.value.child_type,
                resource_ref_update.value.type,
                True,
                resource_ref_update.source_code_line,
            )
        if field_update.child_type:
            self._is_parent_type(
                resource_ref_update.value.child_type,
                resource_ref_original.value.type,
                False,
                resource_ref_update.source_code_line,
            )

    def _transformed_type_name(self, type_name):
        # Tranform type name to allow minor version update.
        # For example from `.example.v1.Enum` to `.example.v1beta1.Enum`.
        # But from `.example.v1.Enum` to `.example.v2.EnumUpdate` is breaking.
        api_version_original = self.field_original.api_version
        api_version_update = self.field_update.api_version
        transformed_type_name = (
            type_name.replace(api_version_original, api_version_update)
            if api_version_original
            else None
        )
        return transformed_type_name

    def _resource_in_database(self, resource_ref) -> bool:
        # Check whether the added resource reference is in the database.
        rb_update = self.field_update.resource_database
        if not rb_update:
            return False
        resources = (
            rb_update.get_parent_resources_by_child_type(resource_ref.value.child_type)
            if self.field_update.child_type
            else rb_update.get_resource_by_type(resource_ref.value.type)
        )
        return bool(resources)

    def _resource_ref_in_local(self, resource_ref):
        """Check if the resource type is in the local resources defined by a message option."""
        mr_update = self.field_update.message_resource
        if not mr_update:
            return False
        checked_type = resource_ref.type or resource_ref.child_type
        if not checked_type:
            raise TypeError(
                "In a resource_reference annotation, either `type` or `child_type` field should be defined"
            )
        if self.field_original.child_type:
            rb_update = self.field_update.resource_database
            parent_resources = rb_update.get_parent_resources_by_child_type(
                resource_ref.child_type
            )
            if not any(
                mr_update.value.type == resource.value.type
                for resource in parent_resources
            ):
                return False
        elif mr_update.value.type != resource_ref.type:
            return False
        return True

    def _is_parent_type(
        self, child_type, parent_type, original_is_child, source_code_line
    ):
        if original_is_child:
            rb_original = self.field_original.resource_database
            parent_resources = rb_original.get_parent_resources_by_child_type(
                child_type
            )
        else:
            rb_update = self.field_update.resource_database
            parent_resources = rb_update.get_parent_resources_by_child_type(child_type)
        if not any(parent.value.type == parent_type for parent in parent_resources):
            # Resulting referenced resource patterns cannot be resolved identical.
            self.finding_container.add_finding(
                category=FindingCategory.RESOURCE_REFERENCE_CHANGE_CHILD_TYPE,
                proto_file_name=self.field_update.proto_file_name,
                source_code_line=source_code_line,
                subject=self.field_original.name,
                context=self.context,
                oldtype=child_type,
                type=parent_type,
                conventional_commit_tag=ConventionalCommitTag.FIX_BREAKING,
                extra_info=self.field_update.nested_path
                + ["(google.api.resource_reference)"],
            )<|MERGE_RESOLUTION|>--- conflicted
+++ resolved
@@ -18,11 +18,8 @@
     ConventionalCommitTag,
 )
 from proto_bcd.comparator.wrappers import Field
-<<<<<<< HEAD
+from proto_bcd.comparator.wrappers import FORMAT_UNSPECIFIED
 from proto_bcd.comparator.wrappers import get_location
-=======
-from proto_bcd.comparator.wrappers import FORMAT_UNSPECIFIED
->>>>>>> 461206c2
 
 
 class FieldComparator:
@@ -264,8 +261,24 @@
         # 8. Check `google.api.resource_reference` annotation.
         self._compare_resource_reference()
 
-<<<<<<< HEAD
-        # 9. Check comments
+        # 9. Field changing a field format is breaking.
+        if (
+            self.field_original.fieldInfo.value.format != FORMAT_UNSPECIFIED
+            and self.field_original.fieldInfo.value.format
+            != self.field_update.fieldInfo.value.format
+        ):
+            self.finding_container.add_finding(
+                category=FindingCategory.FIELD_FORMAT_CHANGE,
+                proto_file_name=self.field_update.proto_file_name,
+                source_code_line=self.field_update.required.source_code_line,
+                subject=self.field_update.name,
+                context=self.context,
+                conventional_commit_tag=ConventionalCommitTag.FIX_BREAKING,
+                extra_info=self.field_update.nested_path
+                + ["(google.api.field_info).format"],
+            )
+
+        # 10. Check comments
         if self.field_original and self.field_update:
             original_location = get_location(self.field_original)
             update_location = get_location(self.field_update)
@@ -283,24 +296,6 @@
                     conventional_commit_tag=ConventionalCommitTag.DOCS,
                     extra_info=self.field_update.nested_path,
                 )
-=======
-        # 9. Field changing a field format is breaking.
-        if (
-            self.field_original.fieldInfo.value.format != FORMAT_UNSPECIFIED
-            and self.field_original.fieldInfo.value.format
-            != self.field_update.fieldInfo.value.format
-        ):
-            self.finding_container.add_finding(
-                category=FindingCategory.FIELD_FORMAT_CHANGE,
-                proto_file_name=self.field_update.proto_file_name,
-                source_code_line=self.field_update.required.source_code_line,
-                subject=self.field_update.name,
-                context=self.context,
-                conventional_commit_tag=ConventionalCommitTag.FIX_BREAKING,
-                extra_info=self.field_update.nested_path
-                + ["(google.api.field_info).format"],
-            )
->>>>>>> 461206c2
 
     def _compare_resource_reference(self):
         field_original = self.field_original
