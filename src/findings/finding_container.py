# Copyright 2020 Google LLC
#
# Licensed under the Apache License, Version 2.0 (the "License");
# you may not use this file except in compliance with the License.
# You may obtain a copy of the License at
#
#      https://www.apache.org/licenses/LICENSE-2.0
#
# Unless required by applicable law or agreed to in writing, software
# distributed under the License is distributed on an "AS IS" BASIS,
# WITHOUT WARRANTIES OR CONDITIONS OF ANY KIND, either express or implied.
# See the License for the specific language governing permissions and
# limitations under the License.

import json
from src.findings.utils import Finding
from src.findings.utils import FindingCategory
from collections import defaultdict


class FindingContainer:
    _finding_results = []

    @classmethod
    def addFinding(
        cls,
        category: FindingCategory,
        proto_file_name: str,
        source_code_line: int,
        message: str,
        actionable: bool,
        extra_info=None,
    ):
        cls._finding_results.append(
            Finding(
                category,
                proto_file_name,
                source_code_line,
                message,
                actionable,
                extra_info,
            )
        )

    @classmethod
    def getAllFindings(cls):
        return cls._finding_results

    @classmethod
    def getActionableFindings(cls):
        return [finding for finding in cls._finding_results if finding.actionable]

    @classmethod
<<<<<<< HEAD
    def toDictArr(cls):
        return [finding.toDict() for finding in cls._finding_results]
=======
    def toHumanReadableMessage(cls):
        output_message = ""
        file_to_findings = defaultdict(list)
        for finding in cls.getActionableFindings():
            # Create a map to summarize the findings based on proto file name.s
            file_to_findings[finding.location.proto_file_name].append(finding)
        # Add each finding to the output message.
        for file_name, findings in file_to_findings.items():
            # Customize sort key function to output the findings in the same
            # file based on the source code line number.
            findings.sort(key=lambda f: f.location.source_code_line)
            for finding in findings:
                output_message += f"{file_name} L{finding.location.source_code_line}: {finding.message}\n"
        return output_message

    @classmethod
    def toJson(cls):
        findingDictArr = []
        for finding in cls._finding_results:
            findingDictArr.append(finding.toDict())
        return json.dumps(findingDictArr)
>>>>>>> c26a7658

    @classmethod
    def reset(cls):
        cls._finding_results = []<|MERGE_RESOLUTION|>--- conflicted
+++ resolved
@@ -12,7 +12,6 @@
 # See the License for the specific language governing permissions and
 # limitations under the License.
 
-import json
 from src.findings.utils import Finding
 from src.findings.utils import FindingCategory
 from collections import defaultdict
@@ -51,10 +50,9 @@
         return [finding for finding in cls._finding_results if finding.actionable]
 
     @classmethod
-<<<<<<< HEAD
     def toDictArr(cls):
         return [finding.toDict() for finding in cls._finding_results]
-=======
+
     def toHumanReadableMessage(cls):
         output_message = ""
         file_to_findings = defaultdict(list)
@@ -71,13 +69,5 @@
         return output_message
 
     @classmethod
-    def toJson(cls):
-        findingDictArr = []
-        for finding in cls._finding_results:
-            findingDictArr.append(finding.toDict())
-        return json.dumps(findingDictArr)
->>>>>>> c26a7658
-
-    @classmethod
     def reset(cls):
         cls._finding_results = []