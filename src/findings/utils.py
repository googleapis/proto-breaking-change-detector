# Copyright 2020 Google LLC
#
# Licensed under the Apache License, Version 2.0 (the "License");
# you may not use this file except in compliance with the License.
# You may obtain a copy of the License at
#
#      https://www.apache.org/licenses/LICENSE-2.0
#
# Unless required by applicable law or agreed to in writing, software
# distributed under the License is distributed on an "AS IS" BASIS,
# WITHOUT WARRANTIES OR CONDITIONS OF ANY KIND, either express or implied.
# See the License for the specific language governing permissions and
# limitations under the License.

import enum


class FindingCategory(enum.Enum):
    ENUM_VALUE_ADDITION = 1
    ENUM_VALUE_REMOVAL = 2
    ENUM_VALUE_NAME_CHANGE = 3
    ENUM_ADDITION = 4
    ENUM_REMOVAL = 5
    ENUM_NAME_CHANGE = 6
    FIELD_ADDITION = 7
    FIELD_REMOVAL = 8
    FIELD_NAME_CHANGE = 9
    FIELD_REPEATED_CHANGE = 10
    FIELD_TYPE_CHANGE = 11
    FIELD_ONEOF_REMOVAL = 12
    FIELD_ONEOF_ADDITION = 13
    MESSAGE_ADDITION = 14
    MESSAGE_REMOVAL = 15
    MESSAGE_NAME_CHANEG = 16
    SERVICE_ADDITION = 17
    SERVICE_REMOVAL = 18
    METHOD_REMOVAL = 19
    METHOD_ADDTION = 20
    METHOD_INPUT_TYPE_CHANGE = 21
    METHOD_RESPONSE_TYPE_CHANGE = 22
    METHOD_CLIENT_STREAMING_CHANGE = 23
    METHOD_SERVER_STREAMING_CHANGE = 24
    METHOD_PAGINATED_RESPONSE_CHANGE = 25
    # Annotations
    METHOD_SIGNATURE_CHANGE = 26
    LRO_RESPONSE_CHANGE = 27
    LRO_METADATA_CHANGE = 28
<<<<<<< HEAD
    HTTP_ANNOTATION_CHANGE = 29
=======
    LRO_ANNOTATION_ADDITION = 29
    LRO_ANNOTATION_REMOVAL = 30
>>>>>>> e3e5d88e


class Finding:
    class _Location:
        path: str

        def __init__(self, path):
            self.path = path

    def __init__(self, category, path, message, actionable, extra_info=None):
        self.category = category
        self.location = self._Location(path)
        self.message = message
        self.actionable = actionable
        self.extra_info = extra_info
        self._path = path

    def toDict(self):
        return {
            "category": self.category.value,
            "location": {
                "path": self._path,
            },
            "message": self.message,
            "actionable": self.actionable,
            "extra_info": self.extra_info,
        }<|MERGE_RESOLUTION|>--- conflicted
+++ resolved
@@ -45,12 +45,9 @@
     METHOD_SIGNATURE_CHANGE = 26
     LRO_RESPONSE_CHANGE = 27
     LRO_METADATA_CHANGE = 28
-<<<<<<< HEAD
-    HTTP_ANNOTATION_CHANGE = 29
-=======
     LRO_ANNOTATION_ADDITION = 29
     LRO_ANNOTATION_REMOVAL = 30
->>>>>>> e3e5d88e
+    HTTP_ANNOTATION_CHANGE = 31
 
 
 class Finding:
