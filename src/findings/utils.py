# Copyright 2020 Google LLC
#
# Licensed under the Apache License, Version 2.0 (the "License");
# you may not use this file except in compliance with the License.
# You may obtain a copy of the License at
#
#      https://www.apache.org/licenses/LICENSE-2.0
#
# Unless required by applicable law or agreed to in writing, software
# distributed under the License is distributed on an "AS IS" BASIS,
# WITHOUT WARRANTIES OR CONDITIONS OF ANY KIND, either express or implied.
# See the License for the specific language governing permissions and
# limitations under the License.

import enum


class FindingCategory(enum.Enum):
    ENUM_VALUE_ADDITION = 1
    ENUM_VALUE_REMOVAL = 2
    ENUM_VALUE_NAME_CHANGE = 3
    ENUM_ADDITION = 4
    ENUM_REMOVAL = 5
    ENUM_NAME_CHANGE = 6
    FIELD_ADDITION = 7
    FIELD_REMOVAL = 8
    FIELD_NAME_CHANGE = 9
    FIELD_REPEATED_CHANGE = 10
    FIELD_TYPE_CHANGE = 11
    FIELD_ONEOF_REMOVAL = 12
    FIELD_ONEOF_ADDITION = 13
    MESSAGE_ADDITION = 14
    MESSAGE_REMOVAL = 15
    MESSAGE_NAME_CHANEG = 16
    SERVICE_ADDITION = 17
    SERVICE_REMOVAL = 18
    METHOD_REMOVAL = 19
    METHOD_ADDTION = 20
    METHOD_INPUT_TYPE_CHANGE = 21
    METHOD_RESPONSE_TYPE_CHANGE = 22
    METHOD_CLIENT_STREAMING_CHANGE = 23
    METHOD_SERVER_STREAMING_CHANGE = 24
    METHOD_PAGINATED_RESPONSE_CHANGE = 25
<<<<<<< HEAD
    # Annotations
    METHOD_SIGNATURE_CHANGE = 26
    LRO_RESPONSE_CHANGE = 27
    LRO_METADATA_CHANGE = 28
    LRO_ANNOTATION_ADDITION = 29
    LRO_ANNOTATION_REMOVAL = 30
    HTTP_ANNOTATION_CHANGE = 31
    HTTP_ANNOTATION_REMOVAL = 32
    HTTP_ANNOTATION_ADDITION = 33
=======
    RESOURCE_DEFINITION_ADDITION = 34
    RESOURCE_DEFINITION_CHANGE = 35
>>>>>>> 8f083c3b


class Finding:
    class _Location:
        path: str

        def __init__(self, path):
            self.path = path

    def __init__(self, category, path, message, actionable, extra_info=None):
        self.category = category
        self.location = self._Location(path)
        self.message = message
        self.actionable = actionable
        self.extra_info = extra_info
        self._path = path

    def toDict(self):
        return {
            "category": self.category.value,
            "location": {
                "path": self._path,
            },
            "message": self.message,
            "actionable": self.actionable,
            "extra_info": self.extra_info,
        }<|MERGE_RESOLUTION|>--- conflicted
+++ resolved
@@ -41,7 +41,6 @@
     METHOD_CLIENT_STREAMING_CHANGE = 23
     METHOD_SERVER_STREAMING_CHANGE = 24
     METHOD_PAGINATED_RESPONSE_CHANGE = 25
-<<<<<<< HEAD
     # Annotations
     METHOD_SIGNATURE_CHANGE = 26
     LRO_RESPONSE_CHANGE = 27
@@ -51,10 +50,8 @@
     HTTP_ANNOTATION_CHANGE = 31
     HTTP_ANNOTATION_REMOVAL = 32
     HTTP_ANNOTATION_ADDITION = 33
-=======
     RESOURCE_DEFINITION_ADDITION = 34
     RESOURCE_DEFINITION_CHANGE = 35
->>>>>>> 8f083c3b
 
 
 class Finding:
