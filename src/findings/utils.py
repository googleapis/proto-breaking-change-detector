--- conflicted
+++ resolved
@@ -59,12 +59,9 @@
     # Packaging options
     PACKAGING_OPTION_REMOVAL = 40
     PACKAGING_OPTION_ADDITION = 41
-<<<<<<< HEAD
-    # Options
+    PACKAGING_OPTION_CHANGE = 42
+    # Service options
     OAUTH_SCOPE_REMOVAL = 43
-=======
-    PACKAGING_OPTION_CHANGE = 42
->>>>>>> 1bbbb06a
 
 
 class Finding:
